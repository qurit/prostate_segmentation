import os
import torch
import matplotlib.pyplot as plt
import elasticdeform
import json
import pickle
import logging
import numpy as np
from time import time

import seg_3d
from seg_3d.losses import get_loss_criterion, get_optimizer
from seg_3d.evaluation.metrics import MetricList, get_metrics
from seg_3d.evaluation.evaluator import Evaluator
from seg_3d.data.dataset import ImageToImage3D, JointTransform2D
from seg_3d.seg_utils import EarlyStopping, seed_all
from seg_3d.setup_config import setup_config

from torch.utils.data import DataLoader
from detectron2.utils.file_io import PathManager
from detectron2.utils.collect_env import collect_env_info
from detectron2.modeling import build_model
from detectron2.solver import build_lr_scheduler
from detectron2.checkpoint import DetectionCheckpointer, PeriodicCheckpointer
from detectron2.utils.events import CommonMetricPrinter, JSONWriter, TensorboardXWriter, EventStorage
from detectron2.utils.logger import setup_logger
from detectron2.data.samplers import TrainingSampler


def train(cfg, model):
    model.train()

<<<<<<< HEAD
    # get training and validation datasets
    transform_augmentations = JointTransform2D(deform=1.2, crop=None)
    train_dataset = ImageToImage3D(dataset_path=cfg.TRAIN_DATASET_PATH, joint_transform=transform_augmentations,
                                   num_patients=cfg.TRAIN_NUM_PATIENTS, **cfg.DATASET)
    val_dataset = ImageToImage3D(dataset_path=cfg.TRAIN_DATASET_PATH, num_patients=cfg.VAL_NUM_PATIENTS,
                                 patient_keys=train_dataset.excluded_patients, **cfg.DATASET)
    logger.info("Patient keys excluded from train-val split: {}".format(val_dataset.excluded_patients))

    # setup logger for detectron2 modules
    setup_logger(output=cfg.OUTPUT_DIR, name="detectron2")

    # get optimizer specified in config file
    optimizer = get_optimizer(cfg)(model.parameters(), **cfg.SOLVER.PARAMS)
=======
    # get training dataset
    transform_augmentations = JointTransform2D(crop=cfg.CROP_SIZE, p_flip=cfg.P_FLIP, deform=cfg.ELASTIC_DEFORM_SD, )
    train_dataset = ImageToImage3D(dataset_path=cfg.TRAIN_DATASET_PATH, joint_transform=transform_augmentations, **cfg.DATASET)
    val_dataset = ImageToImage3D(dataset_path=cfg.TEST_DATASET_PATH, **cfg.DATASET)

    # get default optimizer (torch.optim.SGD) and scheduler
    # optimizer = build_optimizer(cfg, model)
    optimizer = torch.optim.Adam(model.parameters(), lr=cfg.SOLVER.BASE_LR)
>>>>>>> d2e5bbaa
    scheduler = build_lr_scheduler(cfg, optimizer)

    # init loss criterion
    loss = get_loss_criterion(cfg)(**cfg.LOSS.PARAMS)
    logger.info("Loss:\n{}".format(loss))

    # init eval metrics and evaluator
    metric_list = MetricList(metrics=get_metrics(cfg))
    evaluator = Evaluator(device=cfg.MODEL.DEVICE, loss=loss, dataset=val_dataset, metric_list=metric_list)

    # init checkpointers
    checkpointer = DetectionCheckpointer(model, cfg.OUTPUT_DIR, optimizer=optimizer, scheduler=scheduler)
    checkpointer.logger = logging.getLogger("detectron2.checkpoint")
    start_iter = (checkpointer.resume_or_load(cfg.MODEL.WEIGHTS, resume=cfg.RESUME).get("iteration", -1) + 1)
    max_iter = cfg.SOLVER.MAX_ITER
    periodic_checkpointer = PeriodicCheckpointer(checkpointer, cfg.SOLVER.CHECKPOINT_PERIOD, max_iter=max_iter)

    # init writers which periodically output/save metric scores
    writers = [CommonMetricPrinter(max_iter, window_size=1),
               JSONWriter(os.path.join(cfg.OUTPUT_DIR, "metrics.json")),
               TensorboardXWriter(cfg.OUTPUT_DIR)]

    # init early stopping
    early_stopping = EarlyStopping(monitor=cfg.EARLY_STOPPING.MONITOR,
                                   patience=cfg.EARLY_STOPPING.PATIENCE,
                                   mode=cfg.EARLY_STOPPING.MODE)
    early_stopping.check_is_valid(metric_list)

    # measuring the time elapsed
    train_start = time()
    logger.info("Starting training from iteration {}".format(start_iter))

    with EventStorage(start_iter) as storage:
        # start main training loop
        for iteration, batched_inputs in zip(
                range(start_iter, max_iter),
                DataLoader(train_dataset, batch_size=cfg.SOLVER.IMS_PER_BATCH,
                           sampler=TrainingSampler(size=len(train_dataset), shuffle=True, seed=cfg.SEED))
        ):

            storage.step()
            sample = batched_inputs["image"]
            labels = batched_inputs["gt_mask"].squeeze(1).to(cfg.MODEL.DEVICE)
            print(sample.shape)

            # do a forward pass, input is of shape (N, C, D, H, W)
            preds = model(sample).squeeze(1)

            optimizer.zero_grad()
            training_loss = loss(preds, labels)  # https://github.com/wolny/pytorch-3dunet#training-tips
            training_loss.backward()
            optimizer.step()

            storage.put_scalars(training_loss=training_loss, lr=optimizer.param_groups[0]["lr"], smoothing_hint=False)
            scheduler.step()

            # check if need to run eval step on validation data
            if cfg.TEST.EVAL_PERIOD > 0 and (iteration + 1) % cfg.TEST.EVAL_PERIOD == 0:
                results = evaluator.evaluate(model)
                storage.put_scalars(**results["metrics"])

                # check early stopping
                if early_stopping.check_early_stopping(results["metrics"]):
                    # update best model
                    periodic_checkpointer.save(name="model_best", iteration=iteration, **results["metrics"])
                    # save inference results
                    with open(os.path.join(cfg.OUTPUT_DIR, 'inference.pk'), 'wb') as f:
                        pickle.dump(results["inference"], f, protocol=pickle.HIGHEST_PROTOCOL)
                    # save best metrics to a .txt file
                    with open(os.path.join(cfg.OUTPUT_DIR, 'best_metrics.txt'), 'w') as f:
                        json.dump(results["metrics"], f)

                elif early_stopping.triggered:
                    # do something before finishing execution?
                    break

            # print out info about iteration
            # if iteration - start_iter > 5 and ((iteration + 1) % 20 == 0 or iteration == max_iter - 1):
            for writer in writers:
                writer.write()
            periodic_checkpointer.step(iteration)

    train_time = time() - train_start
    logger.info("Completed training in %.0f s (%.2f h)" % (train_time, train_time/3600))


def run(cfg):
    # logger.info("Environment info:\n" + collect_env_info())

    path = os.path.join(cfg.OUTPUT_DIR, "config.yaml")
    with PathManager.open(path, "w") as f:
        f.write(cfg.dump())
    logger.info("Full config saved to {}".format(path))

    # make training deterministic
    seed_all(cfg.SEED)

    # get model and load onto device
    model = build_model(cfg)
    # logger.info("Model:\n{}".format(model))

    # count number of parameters for model
    net_params = model.parameters()
    weight_count = sum(np.prod(param.size()) for param in net_params)
    logger.info("Number of model parameters: %.0f" % weight_count)

    if cfg.EVAL_ONLY:
        DetectionCheckpointer(model, save_dir=cfg.OUTPUT_DIR).resume_or_load(cfg.MODEL.WEIGHTS, resume=False)
        return NotImplementedError

    return train(cfg, model)


if __name__ == '__main__':
    # setup config
    cfg = setup_config()

    # setup logging
    setup_logger(output=cfg.OUTPUT_DIR, name=seg_3d.__name__)
    logger = logging.getLogger(seg_3d.__name__ + "." + __name__)

    # create directory to store output files
    os.makedirs(cfg.OUTPUT_DIR, exist_ok=True)

    # run train loop
    run(cfg)<|MERGE_RESOLUTION|>--- conflicted
+++ resolved
@@ -30,9 +30,8 @@
 def train(cfg, model):
     model.train()
 
-<<<<<<< HEAD
     # get training and validation datasets
-    transform_augmentations = JointTransform2D(deform=1.2, crop=None)
+    transform_augmentations = JointTransform2D(crop=cfg.CROP_SIZE, p_flip=cfg.P_FLIP, deform=cfg.ELASTIC_DEFORM_SD)
     train_dataset = ImageToImage3D(dataset_path=cfg.TRAIN_DATASET_PATH, joint_transform=transform_augmentations,
                                    num_patients=cfg.TRAIN_NUM_PATIENTS, **cfg.DATASET)
     val_dataset = ImageToImage3D(dataset_path=cfg.TRAIN_DATASET_PATH, num_patients=cfg.VAL_NUM_PATIENTS,
@@ -44,16 +43,6 @@
 
     # get optimizer specified in config file
     optimizer = get_optimizer(cfg)(model.parameters(), **cfg.SOLVER.PARAMS)
-=======
-    # get training dataset
-    transform_augmentations = JointTransform2D(crop=cfg.CROP_SIZE, p_flip=cfg.P_FLIP, deform=cfg.ELASTIC_DEFORM_SD, )
-    train_dataset = ImageToImage3D(dataset_path=cfg.TRAIN_DATASET_PATH, joint_transform=transform_augmentations, **cfg.DATASET)
-    val_dataset = ImageToImage3D(dataset_path=cfg.TEST_DATASET_PATH, **cfg.DATASET)
-
-    # get default optimizer (torch.optim.SGD) and scheduler
-    # optimizer = build_optimizer(cfg, model)
-    optimizer = torch.optim.Adam(model.parameters(), lr=cfg.SOLVER.BASE_LR)
->>>>>>> d2e5bbaa
     scheduler = build_lr_scheduler(cfg, optimizer)
 
     # init loss criterion
