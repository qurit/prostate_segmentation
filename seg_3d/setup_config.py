--- conflicted
+++ resolved
@@ -58,24 +58,16 @@
     cfg.LOSS.PARAMS.bce_weight = 1.0
     cfg.LOSS.PARAMS.dice_weight = 1.0
 
-<<<<<<< HEAD
     # optim
     cfg.SOLVER.OPTIM = "Adam"  # can select any optim from torch.optim
-    cfg.SOLVER.PARAMS.lr = 0.001
+    cfg.SOLVER.PARAMS.lr = 0.0001
     cfg.SOLVER.PARAMS.weight_decay = 0
     # cfg.SOLVER.PARAMS.momentum = 0.9
-    cfg.SOLVER.IMS_PER_BATCH = 3
-    cfg.SOLVER.MAX_ITER = 1000
-    cfg.SOLVER.CHECKPOINT_PERIOD = 100  # Save a checkpoint after every this number of iterations
+    cfg.SOLVER.IMS_PER_BATCH = 5
+    cfg.SOLVER.MAX_ITER = 100000
+    cfg.SOLVER.CHECKPOINT_PERIOD =500  # Save a checkpoint after every this number of iterations
 
     # lr scheduler params
-=======
-    # solver params
-    cfg.SOLVER.BASE_LR = 0.0001
-    cfg.SOLVER.IMS_PER_BATCH = 5
-    cfg.SOLVER.MAX_ITER = 100000
-    cfg.SOLVER.CHECKPOINT_PERIOD = 500  # Save a checkpoint after every this number of iterations
->>>>>>> d2e5bbaa
     cfg.SOLVER.GAMMA = 0.1
     cfg.SOLVER.STEPS = (3000,)  # The iteration number to decrease learning rate by GAMMA
     cfg.SOLVER.WARMUP_ITERS = 0  # Number of iterations to increase lr to base lr
