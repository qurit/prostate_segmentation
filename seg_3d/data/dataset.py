# original code from https://github.com/cosmic-cortex/pytorch-UNet/blob/master/unet/dataset.py
import json
import logging
import os
from collections import OrderedDict
from typing import Callable
from typing import List, Tuple

import elasticdeform
import numpy as np
import torch
<<<<<<< HEAD
=======
from torch.utils import data
from PIL import Image
>>>>>>> aad41aac
from torch.utils.data import Dataset
from torchvision import transforms as T
from torchvision.transforms import functional as F

from seg_3d.data.itk_image_resample import read_scan_as_sitk_image, convert_image_to_npy, \
    mask_to_sitk_image, combine_pet_ct_image, downsample_image, resample_image, clamp_image_values
from utils import contour2mask, centre_crop


class JointTransform2D:
    """
    Performs augmentation on image and mask when called. Due to the randomness of augmentation transforms,
    it is not enough to simply apply the same Transform from torchvision on the image and mask separetely.
    Doing this will result in messing up the ground truth mask. To circumvent this problem, this class can
    be used, which will take care of the problems above.

    Args:
        crop: tuple describing the size of the random crop. If bool(crop) evaluates to False, no crop will
            be taken.
        p_flip: float, the probability of performing a random horizontal flip.
    """

    def __init__(self, test=False, crop=(100, 100), p_flip=0.5, deform_sigma=None, deform_points=(3, 3, 3), div_by_max=True):
        self.crop = crop
        self.p_flip = p_flip
        self.div_by_max = div_by_max
        self.test = test

        if deform_sigma and not self.test:
            self.deform = lambda x, y: \
                elasticdeform.deform_random_grid([*x, *y], sigma=deform_sigma, points=deform_points,
                                                 order=[*[3] * len(x), *[0] * len(y)])  # order must be 0 for mask arrays
        else:
            self.deform = lambda x, y: [*x, *y]

    def __call__(self, image, masks):

        # divide by scan max
        if self.div_by_max:
            image = image / np.max(image)

        # get number of channels in image
        img_channels = len(image)

        # apply elastic deformation if specified
        sample_data = self.deform(image, masks)
        image, masks = sample_data[0:img_channels], sample_data[img_channels:]

        # add channel for background
        bg = np.ones_like(masks[0])
        for m in masks:
            bg[bg == m] = 0
        masks = [bg, *masks]

        # transforming to tensor
        image = torch.Tensor(image)
        mask = torch.Tensor(np.stack(masks, axis=0).astype(int))

        # random crop
        if self.crop:
            if not self.test:
                i, j, h, w = T.RandomCrop.get_params(image, self.crop)
                image, mask = F.crop(image, i, j, h, w), F.crop(mask, i, j, h, w)
            else:
                image, mask = T.CenterCrop(self.crop[0])(image), T.CenterCrop(self.crop[0])(mask)

        if self.p_flip and not self.test and np.random.rand() < self.p_flip:
            image, mask = F.hflip(image), F.hflip(mask)

        return image, mask


class ImageToImage3D(Dataset):
    """
    Reads the dataset dict and applies the augmentations on images and masks.
    Usage:
        1. If used without the unet.model.Model wrapper, an instance of this object should be passed to
           torch.utils.data.DataLoader. Iterating through this returns the tuple of image, mask and image
           filename.
        2. With unet.model.Model wrapper, an instance of this object should be passed as train or validation
           datasets.

    Args:
        dataset_path: path to the dataset. Structure of the dataset should be:
            dataset_path
              |-- global_dict.json
              |-- patient001
                  |-- CT
                      |-- 1.dcm
                      |-- 2.dcm
                      |-- ...
                  |-- PT
                      |-- 1.dcm
                      |-- 2.dcm
                      |-- ...
              |-- ...
        modality: specifies modality of scan
        rois: list of region of interests
        patient_keys: optional arg to specify patients, if None then use all patients from dataset
        joint_transform: augmentation transform, an instance of JointTransform2D. If bool(joint_transform)
            evaluates to False, torchvision.transforms.ToTensor will be used on both image and mask.
    """

    def __init__(self, dataset_path: str or List[str], modality_roi_map: List[dict], class_labels: List[str],
                 num_slices: int = None, slice_shape: Tuple[int] = None, crop_size: Tuple[int] = None,
                 joint_transform: Callable = None, patient_keys: List[str] = None, num_patients: int = None, **kwargs) -> None:
        self.dataset_path = dataset_path
        # convert to a simple dict
        self.modality_roi_map = {list(item.keys())[0]: list(item.values())[0] for item in modality_roi_map}
        self.modality = list(self.modality_roi_map.keys())
        # useful inverse mapping which maps roi to modality
        self.roi_modality_map = {roi: m for m, r in self.modality_roi_map.items() for roi in r}
        self.class_labels = class_labels  # specifies the ordering of the channels (rois) in the mask array
        self.patient_keys = patient_keys
        self.num_slices = num_slices
        self.slice_shape = slice_shape
        self.crop_size = crop_size
        self.num_patients = num_patients  # used for train-val-test split
        self.logger = logging.getLogger(__name__)

        if type(dataset_path) is str:
            self.dataset_path = [dataset_path]
        else:
            self.dataset_path = dataset_path

        self.dataset_dict = {}

        # handle case if multiple dataset paths passed
        for dp in self.dataset_path:
            with open(os.path.join(dp, "global_dict.json")) as file_obj:
                self.dataset_dict = {**self.dataset_dict, **json.load(file_obj)}

        # if no patients specified then select all from dataset
        if patient_keys is None:
            self.patient_keys = list(self.dataset_dict.keys())

        # sample select patients if num_patients specified
        if num_patients is not None:
            selected_patients = np.random.choice(sorted(self.patient_keys), size=self.num_patients, replace=False)
            # keep track of excluded patients from selected
            self.excluded_patients = list(set(self.patient_keys) - set(selected_patients))
            self.patient_keys = selected_patients
        else:
            self.excluded_patients = list(set(self.dataset_dict.keys()) - set(self.patient_keys))

        self.all_patient_fps = {
            patient: {
                modality: "data/" + self.dataset_dict[patient][modality]["fp"]
                for modality in self.modality
            } for patient in self.patient_keys
        }

        if joint_transform is None:
            joint_transform = JointTransform2D(crop=None, p_flip=0, deform_sigma=None, div_by_max=False)
        self.joint_transform = joint_transform

    def __len__(self) -> int:
        return len(self.patient_keys)

    def __getitem__(self, idx) -> dict:
        patient = list(self.patient_keys)[idx]
        patient_dir = self.all_patient_fps[patient]

        # read image
        image_dict = {
            modality: read_scan_as_sitk_image(patient_dir[modality]) for modality in self.modality
        }

        # get the raw image size for each modality
        raw_image_size_dict = {modality: image_dict[modality].GetSize()[::-1] for modality in self.modality}

        # TODO: get SUV values from PET
        if "CT" in self.modality:
            image_dict["CT"] = clamp_image_values(image=image_dict["CT"], lower_bound=-150, upper_bound=150)

        # read mask data from dataset and return mask dict
        mask_dict_npy = self.get_mask(patient, raw_image_size_dict)

        # perform resampling if multi channel/modality is specified
        if {*self.modality} == {"PT", "CT"} and self.slice_shape is not None:
            reference_size = [*self.slice_shape, raw_image_size_dict["CT"][0]]  # assumes PET and CT have same image spacing in z direction
            image = combine_pet_ct_image(pet_image=image_dict["PT"],
                                         ct_image=downsample_image(image_dict["CT"], reference_size))

            mask_dict = {
                roi: mask_to_sitk_image(mask_dict_npy[roi], image_dict[self.roi_modality_map[roi]])
                for roi in mask_dict_npy
            }

            for roi in mask_dict:
                mask_dict[roi] = resample_image(mask_dict[roi], reference_image=image)
                # convert to npy and keep specified slices
                mask_dict_npy[roi] = convert_image_to_npy(mask_dict[roi])[:self.num_slices]

            # convert image to npy, keep specified slices, and set channels as first dimension
            image = np.moveaxis(
                convert_image_to_npy(image), source=-1, destination=0
            )[:, :self.num_slices]

        else:
            # convert to npy and keep specified slices
            image_dict_npy = {
                modality: convert_image_to_npy(image_dict[modality])[:self.num_slices] for modality in self.modality
            }
            # generate a single ndarray
            image = np.asarray([*image_dict_npy.values()])

        # keep copy of image before further image preprocessing
        orig_image = np.copy(image)

        # generate a single ndarray
        masks = np.asarray([*mask_dict_npy.values()])

        # apply centre crop
        if self.crop_size is not None:
            image = centre_crop(image, (*image.shape[:2], *self.crop_size))
            masks = centre_crop(masks, (*masks.shape[:2], *self.crop_size))

        # apply transforms and convert to tensors
        image, mask = self.joint_transform(image, masks)

        return {
            "orig_image": orig_image,
            "image": image.float(),
            "gt_mask": mask.float(),
            "patient": patient
        }

    def get_mask(self, patient, image_size_dict) -> dict:
        # get all rois from the dataset
        patient_rois = {
            modality: list(self.dataset_dict[patient][modality]["rois"].keys()) for modality in self.modality
        }

        # get specified roi data from dataset
        roi_data = {}
        for roi_name, modality in self.roi_modality_map.items():
            # check to see if specified rois exist in dataset
            if roi_name in patient_rois[modality]:
                roi_data[(roi_name, modality)] = self.dataset_dict[patient][modality]["rois"][roi_name]
            else:
                # self.logger.warning("Roi '{}' does not exist in dataset! Ignoring...".format(roi_name))
                pass

        # build mask object for each roi
        mask = {
            roi_name: np.asarray(
                [contour2mask(roi_data[(roi_name, modality)][frame], image_size_dict[modality][1:])
                 for frame in range(image_size_dict[modality][0])]
            ) for roi_name, modality in roi_data
        }  # TODO: add empty mask if specified roi does not exist in dataset

        if "Tumor" in self.roi_modality_map:
            # call helper function to process tumor mask
            self.process_tumor_mask(mask)
        else:
            # add logic here for other combinations of rois
            pass

        # return properly ordered mask based on class labels (while ignoring background)
        return OrderedDict({
                roi_name: mask[roi_name] for roi_name in self.class_labels if roi_name != "Background"
        })

    def process_tumor_mask(self, mask):
        tumor_keys = [x for x in mask.keys() if "Tumor" in x]
        tumor_mask = np.zeros_like(mask["Tumor"])

        # merge Tumor rois into a single channel
        for tum in tumor_keys:
            tumor_mask += mask[tum]
            if tum != "Tumor":
                del mask[tum]

        tumor_mask[tumor_mask > 1] = 1

        if "Bladder" in self.roi_modality_map:
            mask["Bladder"][tumor_mask == 1] = 0  # ensure there is no overlap in gt bladder mask

        # update tumor mask in the mask dict
        mask["Tumor"] = tumor_mask<|MERGE_RESOLUTION|>--- conflicted
+++ resolved
@@ -9,11 +9,6 @@
 import elasticdeform
 import numpy as np
 import torch
-<<<<<<< HEAD
-=======
-from torch.utils import data
-from PIL import Image
->>>>>>> aad41aac
 from torch.utils.data import Dataset
 from torchvision import transforms as T
 from torchvision.transforms import functional as F
@@ -120,7 +115,6 @@
     def __init__(self, dataset_path: str or List[str], modality_roi_map: List[dict], class_labels: List[str],
                  num_slices: int = None, slice_shape: Tuple[int] = None, crop_size: Tuple[int] = None,
                  joint_transform: Callable = None, patient_keys: List[str] = None, num_patients: int = None, **kwargs) -> None:
-        self.dataset_path = dataset_path
         # convert to a simple dict
         self.modality_roi_map = {list(item.keys())[0]: list(item.values())[0] for item in modality_roi_map}
         self.modality = list(self.modality_roi_map.keys())
