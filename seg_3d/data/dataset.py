# original code from https://github.com/cosmic-cortex/pytorch-UNet/blob/master/unet/dataset.py
import glob
import json
import logging
import os
from typing import Callable
from typing import List, Tuple

import elasticdeform
import numpy as np
import pydicom as dicom
import torch
from skimage import io
from torch.utils.data import Dataset
from torchvision import transforms as T
from torchvision.transforms import functional as F

from dicom_code.contour_utils import parse_dicom_image
from utils import contour2mask, centre_crop


def to_long_tensor(pic):
    # handle numpy array
    img = torch.from_numpy(np.array(pic, np.uint8))
    # backward compatibility
    return img.long()


def correct_dims(*images):
    corr_images = []
    for img in images:
        if len(img.shape) == 2:
            corr_images.append(np.expand_dims(img, axis=2))
        else:
            corr_images.append(img)

    if len(corr_images) == 1:
        return corr_images[0]
    else:
        return corr_images


class JointTransform2D:
    """
    Performs augmentation on image and mask when called. Due to the randomness of augmentation transforms,
    it is not enough to simply apply the same Transform from torchvision on the image and mask separetely.
    Doing this will result in messing up the ground truth mask. To circumvent this problem, this class can
    be used, which will take care of the problems above.

    Args:
        crop: tuple describing the size of the random crop. If bool(crop) evaluates to False, no crop will
            be taken.
        p_flip: float, the probability of performing a random horizontal flip.
    """

    def __init__(self, crop=(100, 100), p_flip=0.5, deform=None, div_by_max=True):

        self.crop = crop
        self.p_flip = p_flip
        if deform:
            self.deform = lambda x: elasticdeform.deform_random_grid(x, sigma=deform)
        else:
            self.deform = lambda x: x
        self.div_by_max = div_by_max

    def __call__(self, image, masks):

        # divide by scan max
        if self.div_by_max:
            image = image / np.max(image)
<<<<<<< HEAD

        orig_data = [image, masks]
=======
        
        orig_data = [image] + masks
>>>>>>> bed944a1

        # elastic deform on numpy arrays
        if self.deform:
            deformed_data = self.deform(orig_data)

        image, masks = deformed_data[0], deformed_data[1:]

        # transforming to tensor
<<<<<<< HEAD
        image = torch.Tensor(image)
        mask = torch.Tensor(np.concatenate(masks, axis=0))

=======
        image = F.to_tensor(image)
        mask = torch.Tensor(np.stack(masks, axis=0))
        
>>>>>>> bed944a1
        # random crop
        if self.crop:
            i, j, h, w = T.RandomCrop.get_params(image, self.crop)
            image, mask = F.crop(image, i, j, h, w), F.crop(mask, i, j, h, w)

        if self.p_flip:
            if np.random.rand() < self.p_flip:
                image, mask = F.hflip(image), F.hflip(mask)

        return image, mask


class ImageToImage3D(Dataset):
    """
    Reads the dataset dict and applies the augmentations on images and masks.
    Usage:
        1. If used without the unet.model.Model wrapper, an instance of this object should be passed to
           torch.utils.data.DataLoader. Iterating through this returns the tuple of image, mask and image
           filename.
        2. With unet.model.Model wrapper, an instance of this object should be passed as train or validation
           datasets.

    Args:
        dataset_path: path to the dataset. Structure of the dataset should be:
            dataset_path
              |-- global_dict.json
              |-- patient001
                  |-- CT
                      |-- 1.dcm
                      |-- 2.dcm
                      |-- ...
                  |-- PT
                      |-- 1.dcm
                      |-- 2.dcm
                      |-- ...
              |-- ...
        modality: specifies modality of scan
        rois: list of region of interests
        patient_keys: optional arg to specify patients, if None then use all patients from dataset
        joint_transform: augmentation transform, an instance of JointTransform2D. If bool(joint_transform)
            evaluates to False, torchvision.transforms.ToTensor will be used on both image and mask.
        one_hot_mask: bool, if True, returns the mask in one-hot encoded form.
    """

    def __init__(self, dataset_path: str, modality: str, rois: List[str], num_slices: int, crop_size: Tuple[int],
                 joint_transform: Callable, patient_keys: List[str] = None, one_hot_mask: int = False,
                 num_patients: int = None) -> None:
        self.dataset_path = dataset_path
        self.modality = modality
        self.patient_keys = patient_keys
        self.rois = rois
        self.num_slices = num_slices
        self.crop_size = crop_size
        self.one_hot_mask = one_hot_mask
        self.num_patients = num_patients  # used for train-val-test split
        self.logger = logging.getLogger(__name__)

        with open(os.path.join(dataset_path, "global_dict.json")) as file_obj:
            self.dataset_dict = json.load(file_obj)

        # if no patients specified then select all from dataset
        if patient_keys is None:
            self.patient_keys = list(self.dataset_dict.keys())

        # sample select patients if num_patients specified
        if num_patients is not None:
            selected_patients = np.random.choice(sorted(self.patient_keys), size=self.num_patients, replace=False)
            self.excluded_patients = list(set(self.patient_keys) - set(selected_patients))
            self.patient_keys = selected_patients

        self.all_frame_fps = {patient: glob.glob('data/' + self.dataset_dict[patient][self.modality]['fp'] + "/*.dcm")
                              for patient in self.patient_keys}

        self.joint_transform = joint_transform

    def __len__(self):
        return len(self.patient_keys)

    def __getitem__(self, idx):
        patient = list(self.patient_keys)[idx]
        frame_fps = sorted(self.all_frame_fps[patient], key=lambda x: int(os.path.basename(x).split('.')[0]))

        # read image
        image = np.asarray([parse_dicom_image(dicom.dcmread(fp)) for fp in frame_fps][:self.num_slices]).astype(np.float32)
        # keep a copy of the unmodified image
        orig_image = np.copy(image)

        # read mask image
        masks_array = self.get_mask(patient, image)
        image = centre_crop(image, (self.num_slices, *self.crop_size))
        masks = np.asarray([centre_crop(mask, (self.num_slices, *self.crop_size)) for mask in masks_array])

        # clip values if modality is CT, no preprocessing of values necessary for PET
        if self.modality == "CT":
            image[image > 150] = 150
            image[image < -150] = -150

        if self.joint_transform:
            image, mask = self.joint_transform(image, masks)

        if self.one_hot_mask:
            assert self.one_hot_mask > 0, 'one_hot_mask must be nonnegative'
            mask = torch.zeros((self.one_hot_mask, *mask.shape[1:])).scatter_(0, mask.long(), 1)

        return {
            "orig_image": orig_image,
            "image": image.unsqueeze(0).float(),
            "gt_mask": mask.float(),
            "patient": patient
        }

    def get_mask(self, patient, image):

        img_size = np.shape(image)

        patient_rois = self.dataset_dict[patient][self.modality]['rois'].keys()
        roi_data = [(roi, self.dataset_dict[patient][self.modality]['rois'][roi]) for roi in self.rois if roi in patient_rois]

        mask = {roi[0]: np.asarray(
            [contour2mask(roi[1][frame], img_size[1:3]) for frame in range(len(self.all_frame_fps[patient]))][:self.num_slices]
            ) for roi in roi_data}
        
        if 'Tumor' in self.rois:
            tumor_keys = [x for x in mask.keys() if 'Tumor' in x]
            tumor_mask = np.zeros_like(mask[tumor_keys[0]])
            for tum in tumor_keys:
                tumor_mask += mask[tum]
                del mask[tum]

            tumor_mask[tumor_mask > 1] = 1
            mask['Bladder'][tumor_mask == 1] = 0
        bg = np.zeros(tumor_mask.shape)
        bg = mask['Bladder'] + tumor_mask + 1
        bg[bg != 1] = 0
        masks_array = [bg, mask['Bladder'], tumor_mask]  # FIXME: hardcoded

        return masks_array


class Image2D(Dataset):
    """
    Reads the images and applies the augmentation transform on them. As opposed to ImageToImage2D, this
    reads a single image and requires a simple augmentation transform.
    Usage:
        1. If used without the unet.model.Model wrapper, an instance of this object should be passed to
           torch.utils.data.DataLoader. Iterating through this returns the tuple of image and image
           filename.
        2. With unet.model.Model wrapper, an instance of this object should be passed as a prediction
           dataset.

    Args:
        dataset_path: path to the dataset. Structure of the dataset should be:
            dataset_path
              |-- images
                  |-- img001.png
                  |-- img002.png
                  |-- ...

        transform: augmentation transform. If bool(joint_transform) evaluates to False,
            torchvision.transforms.ToTensor will be used.
    """

    def __init__(self, dataset_path: str, transform: Callable = None):
        self.dataset_path = dataset_path
        self.input_path = os.path.join(dataset_path, 'images')
        self.images_list = os.listdir(self.input_path)

        if transform:
            self.transform = transform
        else:
            self.transform = T.ToTensor()

    def __len__(self):
        return len(os.listdir(self.input_path))

    def __getitem__(self, idx):
        image_filename = self.images_list[idx]
        image = io.imread(os.path.join(self.input_path, image_filename))

        # correct dimensions if needed
        image = correct_dims(image)

        image = self.transform(image)

        return image, image_filename<|MERGE_RESOLUTION|>--- conflicted
+++ resolved
@@ -56,11 +56,14 @@
     def __init__(self, crop=(100, 100), p_flip=0.5, deform=None, div_by_max=True):
 
         self.crop = crop
+        
         self.p_flip = p_flip
+        
         if deform:
             self.deform = lambda x: elasticdeform.deform_random_grid(x, sigma=deform)
         else:
             self.deform = lambda x: x
+            
         self.div_by_max = div_by_max
 
     def __call__(self, image, masks):
@@ -68,30 +71,17 @@
         # divide by scan max
         if self.div_by_max:
             image = image / np.max(image)
-<<<<<<< HEAD
-
-        orig_data = [image, masks]
-=======
-        
-        orig_data = [image] + masks
->>>>>>> bed944a1
-
-        # elastic deform on numpy arrays
-        if self.deform:
-            deformed_data = self.deform(orig_data)
-
-        image, masks = deformed_data[0], deformed_data[1:]
+
+        sample_data = [image] + masks
+
+        sample_data = self.deform(sample_data)
+
+        image, masks = sample_data[0], sample_data[1:]
 
         # transforming to tensor
-<<<<<<< HEAD
         image = torch.Tensor(image)
-        mask = torch.Tensor(np.concatenate(masks, axis=0))
-
-=======
-        image = F.to_tensor(image)
         mask = torch.Tensor(np.stack(masks, axis=0))
-        
->>>>>>> bed944a1
+    
         # random crop
         if self.crop:
             i, j, h, w = T.RandomCrop.get_params(image, self.crop)
@@ -182,7 +172,7 @@
         # read mask image
         masks_array = self.get_mask(patient, image)
         image = centre_crop(image, (self.num_slices, *self.crop_size))
-        masks = np.asarray([centre_crop(mask, (self.num_slices, *self.crop_size)) for mask in masks_array])
+        masks = [centre_crop(mask, (self.num_slices, *self.crop_size)) for mask in masks_array]
 
         # clip values if modality is CT, no preprocessing of values necessary for PET
         if self.modality == "CT":
