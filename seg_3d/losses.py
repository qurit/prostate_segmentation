# original code from https://github.com/wolny/pytorch-3dunet/blob/master/pytorch3dunet/unet3d/losses.py
import logging
from math import exp
from typing import Dict, List, Tuple

import torch
import torch.nn.functional as F
from fvcore.common.registry import Registry
from torch import nn as nn, einsum
from torch.autograd import Variable

from seg_3d.utils.misc_utils import expand_as_one_hot

LOSS_REGISTRY = Registry('LOSS')


class _AbstractDiceLoss(nn.Module):
    """
    Base class for different implementations of Dice loss.
    """

    def __init__(self, weight=None, normalization='sigmoid'):
        super(_AbstractDiceLoss, self).__init__()
        self.register_buffer('weight', weight)
        self.weight = weight
        # The output from the network during training is assumed to be un-normalized probabilities and we would
        # like to normalize the logits. Since Dice (or soft Dice in this case) is usually used for binary data,
        # normalizing the channels with Sigmoid is the default choice even for multi-class segmentation problems.
        # However if one would like to apply Softmax in order to get the proper probability distribution from the
        # output, just specify `normalization=Softmax`
        assert normalization in ['sigmoid', 'softmax', 'none']
        if normalization == 'sigmoid':
            self.normalization = nn.Sigmoid()
        elif normalization == 'softmax':
            self.normalization = nn.Softmax(dim=1)
        else:
            self.normalization = lambda x: x

    def dice(self, input, target, weight):
        # actual Dice score computation; to be implemented by the subclass
        raise NotImplementedError

    def forward(self, input, target):
        # get probabilities from logits
        input = self.normalization(input)

        # compute per channel Dice coefficient
        per_channel_dice = self.dice(input, target, weight=self.weight)

        # return Dice scores for all channels/classes
        return 1. - per_channel_dice


@LOSS_REGISTRY.register()
class DiceLoss(_AbstractDiceLoss):
    """Computes Dice Loss according to https://arxiv.org/abs/1606.04797.
    For multi-class segmentation `weight` parameter can be used to assign different weights per class.
    The input to the loss function is assumed to be a logit and will be normalized by the Sigmoid function.
    """

    def __init__(self, weight=None, normalization='sigmoid'):
        super().__init__(weight, normalization)

    def dice(self, input, target, weight=None):
        return compute_per_channel_dice(input, target, weight=weight)


@LOSS_REGISTRY.register()
class SurfaceLoss(nn.Module):
    """
    Original code from
    https://github.com/LIVIAETS/boundary-loss/blob/8f4457416a583e33cae71443779591173e27ec62/losses.py#L76
    """
    def __init__(self, class_weight=None, idc=None):
        super(SurfaceLoss, self).__init__()
        
        self.idc = idc
        self.class_weight = class_weight
        
        if self.idc is not None:
            assert len(self.idc) == len(self.class_weight)

    def forward(self, logits: torch.Tensor, dist_maps: torch.Tensor) -> torch.Tensor:

        pc = nn.Softmax(dim=1)(logits).type(torch.float32)
        dc = dist_maps.type(torch.float32)

        if self.idc is not None:
            pc = pc[:, self.idc, ...]
            dc = dc[:, self.idc, ...]

        if self.class_weight is not None:
            multipled = einsum("bkxyz,bkxyz->bkxyz", pc, dc)
            multipled = multipled.mean(dim=(2,3,4)).squeeze()
            multipled *= self.class_weight.to(pc.device)

        else:

            multipled = einsum("bkxyz,bkxyz->bkxyz", pc, dc)

        loss = multipled.mean()

        return loss


@LOSS_REGISTRY.register()
class GeneralizedDiceLoss(_AbstractDiceLoss):
    """Computes Generalized Dice Loss (GDL) as described in https://arxiv.org/pdf/1707.03237.pdf.
    """

    def __init__(self, normalization='sigmoid', epsilon=1e-6):
        super().__init__(weight=None, normalization=normalization)
        self.epsilon = epsilon

    def dice(self, input, target, weight):
        assert input.size() == target.size(), "'input' and 'target' must have the same shape"

        input = flatten(input)
        target = flatten(target)
        target = target.float()

        if input.size(0) == 1:
            # for GDL to make sense we need at least 2 channels (see https://arxiv.org/pdf/1707.03237.pdf)
            # put foreground and background voxels in separate channels
            input = torch.cat((input, 1 - input), dim=0)
            target = torch.cat((target, 1 - target), dim=0)

        # GDL weighting: the contribution of each label is corrected by the inverse of its volume
        w_l = target.sum(-1)
        w_l = 1 / (w_l * w_l).clamp(min=self.epsilon)
        w_l.requires_grad = False

        intersect = (input * target).sum(-1)
        intersect = intersect * w_l

        denominator = (input + target).sum(-1)
        denominator = (denominator * w_l).clamp(min=self.epsilon)

        return 2 * (intersect.sum() / denominator.sum())


@LOSS_REGISTRY.register()
class BCEDiceLoss(nn.Module):
    """Linear combination of BCE and Dice losses"""

    def __init__(self, bce_weight, dice_weight, normalization="softmax", class_labels=None, class_weight=None, class_balanced=False, gdl=False):
        super(BCEDiceLoss, self).__init__()
        self.device = "cpu" if not torch.cuda.is_available() else "cuda"
        self.class_weight = None if not class_weight else torch.as_tensor(class_weight, dtype=torch.float)
        
        self.dice_weight = dice_weight
        self.normalization = normalization
        self.gdl = gdl
        self.dice = DiceLoss(normalization=normalization) if not self.gdl else GeneralizedDiceLoss(normalization=normalization)

        self.bce_weight = bce_weight
        self.bce = nn.BCEWithLogitsLoss()
        if self.class_weight is not None:
            self.bce.pos_weight = self.class_weight.view(1, -1, 1, 1, 1).to(self.device)
        
        self.class_labels = class_labels
        self.logger = logging.getLogger(__name__)

        self.class_balanced = class_balanced
<<<<<<< HEAD
    
=======

>>>>>>> 87d22577
    @staticmethod
    def get_class_balanced_weights(target):
        epsilon = 1e-10
        num_classes = target.size()[1]
        weights = [target[:, 0, ...].sum() / (target[:, x, ...].sum() + epsilon) for x in range(num_classes)]
        return torch.as_tensor(weights, dtype=torch.float)

    def forward(self, input, data):
        target = data['labels']
    
        if self.class_balanced:     
            self.class_weight = self.get_class_balanced_weights(target)
            self.bce.pos_weight = self.class_weight.view(1, -1, 1, 1, 1).to(self.device)

        dice_loss = self.dice(input, target)
        dice_verbose = 1 - dice_loss.detach().cpu().numpy()
        dice_loss *= self.class_weight.to(self.device) if not self.gdl else 1 # apply per channel weighting to dice

        # print the individual dice scores
        if dice_loss.shape:
            if self.class_labels is not None:
                dice_labels_tuple = [i for i in zip(self.class_labels, dice_verbose)]
                dice_log = ["{} - {:.4f}, ".format(*i) for i in dice_labels_tuple]
            else:
                dice_log = ["{:.4f}, ".format(i) for i in dice_verbose]

            self.logger.info(("Dice: " + "{}" * len(dice_log)).format(*dice_log))
        
        return {
            "dice": self.dice_weight * dice_loss.sum(),
            "bce": self.bce_weight * self.bce(input, target)
        }


@LOSS_REGISTRY.register()
class BCEDiceOverlapLoss(BCEDiceLoss):
    """Linear combination of BCE and Dice losses"""

    def __init__(self, bce_weight, dice_weight, overlap_weight, overlap_idx=(1, 2), normalization="softmax",
                 class_labels=None, class_weight=None, class_balanced=False, gdl=False):
        super().__init__(bce_weight, dice_weight, normalization=normalization, class_labels=class_labels, class_weight=class_weight, class_balanced=class_balanced, gdl=gdl)

        self.overlap_weight = overlap_weight
        self.overlap_idx = overlap_idx  # tuple containing the channel indices of pred, gt for overlap computation

    @staticmethod
    def overlap(pred_chan, gt_chan, pred, gt) -> torch.Tensor:
        pred = nn.Softmax(dim=1)(pred)
        # get the right channels from pred and gt tensors
        pred = pred[:, pred_chan, ...]
        gt = gt[:, gt_chan, ...]

        if gt.sum() != 0:
            return (pred * gt).sum() / gt.sum()

        return torch.tensor(0.)

    def forward(self, input, data) -> Dict[str, torch.Tensor]:
        target = data['labels']
        if input.shape[1] < target.shape[1]:
            loss_dict = super().forward(input, {'labels': target[:, :input.shape[1], ...]})
        else:
            loss_dict = super().forward(input, data)

        # don't compute overlap if overlap_idx is set to None
        overlap_loss = self.overlap(*self.overlap_idx, input, target) if self.overlap_idx else torch.tensor(0.)

        loss_dict['overlap'] = self.overlap_weight * overlap_loss

        return loss_dict


@LOSS_REGISTRY.register()
<<<<<<< HEAD
class BoundaryBCEDiceLoss(nn.Module):
    def __init__(self, bce_weight, dice_weight, surface_weight, normalization="softmax", class_labels=None, class_weight=None, class_balanced=False, gdl=False):
        super(BoundaryBCEDiceLoss, self).__init__()
        self.device = "cpu" if not torch.cuda.is_available() else "cuda"
=======
class BoundaryLoss(nn.Module):
    def __init__(self, alpha_weight, normalization="softmax", class_labels=None, class_weight=None, class_balanced=False):
        super(BoundaryLoss, self).__init__()
        
>>>>>>> 87d22577
        self.class_weight = None if not class_weight else torch.as_tensor(class_weight, dtype=torch.float)

        self.surface = SurfaceLoss(self.class_weight)
        self.surface_weight = surface_weight
        
        self.batch_count = 0
        self.alpha_weight = alpha_weight
        self.normalization = normalization
<<<<<<< HEAD
        self.gdl = gdl
        self.dice = DiceLoss(normalization=normalization) if not self.gdl else GeneralizedDiceLoss(normalization=normalization)

        self.bce_weight = bce_weight
        self.bce = nn.BCEWithLogitsLoss()
        if self.class_weight is not None:
            self.bce.pos_weight = self.class_weight.view(1, -1, 1, 1, 1).to(self.device)
=======
        self.dice = GeneralizedDiceLoss(normalization=normalization)
>>>>>>> 87d22577
        
        self.class_labels = class_labels
        self.logger = logging.getLogger(__name__)

        self.class_balanced = class_balanced
<<<<<<< HEAD
        
=======

>>>>>>> 87d22577
    @staticmethod
    def get_class_balanced_weights(target):
        epsilon = 1e-10
        num_classes = target.size()[1]
        weights = [target[:, 0, ...].sum() / (target[:, x, ...].sum() + epsilon) for x in range(num_classes)]
        return torch.as_tensor(weights, dtype=torch.float)

    def update_alpha_weight(self):
        if self.batch_count > 0 and (self.batch_count % 45 == 0):
            if self.alpha_weight >= 0.02:
                self.alpha_weight -= 0.01
            else:
                self.alpha_weight = 0.01

        self.batch_count += 1

    def forward(self, input, data):

        self.update_alpha_weight()

        target = data['labels']
        distms = data['dist_map']
    
        if self.class_balanced:     
            self.class_weight = self.get_class_balanced_weights(target)
            self.bce.pos_weight = self.class_weight.view(1, -1, 1, 1, 1).to(self.device)

        dice_loss = self.dice(input, target)
        dice_verbose = 1 - dice_loss.detach().cpu().numpy()
        dice_loss *= self.class_weight.to(self.device) if not self.gdl else 1 # apply per channel weighting to dice

        # print the individual dice scores
        if dice_loss.shape:
            if self.class_labels is not None:
                dice_labels_tuple = [i for i in zip(self.class_labels, dice_verbose)]
                dice_log = ["{} - {:.4f}, ".format(*i) for i in dice_labels_tuple]
            else:
                dice_log = ["{:.4f}, ".format(i) for i in dice_verbose]

            self.logger.info(("Dice: " + "{}" * len(dice_log)).format(*dice_log))

        return {
<<<<<<< HEAD
            "dice": self.dice_weight * dice_loss.sum(),
            "bce": self.bce_weight * self.bce(input, target),
            "boundary": self.surface_weight * self.surface(input, distms)
=======
            "dice": self.alpha_weight * dice_loss.sum(),
            "boundary": 1 - self.alpha_weight * self.surface(input, distms)
>>>>>>> 87d22577
        }


@LOSS_REGISTRY.register()
class BCEDiceSSIMLoss(nn.Module):

    def __init__(self, bce_weight, dice_weight, ssim_weight, class_weight=None, class_weight_loss="both",
                 normalization="sigmoid", class_labels=None):
        super(BCEDiceSSIMLoss, self).__init__()
        assert class_weight_loss in ["both", "bce", "dice"]
        self.bce_weight = bce_weight
        self.bce = nn.BCEWithLogitsLoss()
        self.dice_weight = dice_weight
        self.dice = DiceLoss(normalization=normalization)
        self.ssim_weight = ssim_weight
        self.ssim = SSIM()
        self.class_labels = class_labels
        self.logger = logging.getLogger(__name__)

        if class_weight is not None:
            class_weight = torch.as_tensor(class_weight, dtype=torch.float)
            if class_weight_loss == "dice":
                self.class_weight = class_weight
            elif class_weight_loss == "bce":
                self.bce = nn.BCEWithLogitsLoss(
                    pos_weight=self.class_weight.view(1, len(class_weight), 1, 1, 1)
                )
            else:
                # apply class weight to both dice and bce
                self.class_weight = class_weight
                self.bce = nn.BCEWithLogitsLoss(
                    pos_weight=self.class_weight.view(1, len(class_weight), 1, 1, 1)
                )
        else:
            self.class_weight = torch.as_tensor(1)

    def forward(self, input, target) -> Dict[str, torch.Tensor]:
        # dice
        dice_loss = self.dice(input, target)
        # get raw dice scores
        dice_verbose = 1 - dice_loss.detach().cpu().numpy()
        # apply per channel weighting to dice
        dice_loss *= self.class_weight.to(input.device)

        # bce
        self.bce.to(input.device)
        bce_loss = self.bce(input, target)

        # SSIM
        ssim_loss = []
        smax_input = nn.Softmax(dim=1)(input)
        for x, y in zip(smax_input[:, 1, ...].unsqueeze(1), target[:, 1, ...].unsqueeze(1)):
            ssim_loss.append(1 - self.ssim(x, y))

        ssim_loss = torch.tensor(ssim_loss).mean()

        if self.class_labels is not None:
            dice_labels_tuple = [i for i in zip(self.class_labels, dice_verbose)]
            dice_log = ["{} - {:.4f}, ".format(*i) for i in dice_labels_tuple]
        else:
            dice_log = ["{:.4f}, ".format(i) for i in dice_verbose]

        self.logger.info(("BCE: {:.8f} SSIM: {:.4f} Dice: " + "{}" * target.shape[1])
                         .format(bce_loss, 1 - ssim_loss, *dice_log))

        return {
            "bce": self.bce_weight * bce_loss,
            "dice": self.dice_weight * dice_loss.sum(),
            "ssim": self.ssim_weight * ssim_loss,
        }


@LOSS_REGISTRY.register()
class MultiLoss(nn.Module):
    """Linear combination of an arbitrary number of losses"""

    def __init__(self, losses: List[Tuple[str, dict]], weights: List[float] = None):
        """
        Args:
            losses: List of tuples where the first value is a loss registered in the LOSS REGISTRY
                    and the second value is a dictionary containing the params
                    E.g. [('DiceLoss',{}),
                          ('BCEWithLogitsLoss',{}),  # this loss is from torch.nn
                          ('GeneralizedDiceLoss',{'normalization':'softmax'}]
            weights: Weight applied to each loss specified in kwargs, must be same length as kwargs
        """
        super(MultiLoss, self).__init__()
        # if no weights specified then just set all weights to 1
        if not weights:
            weights = [1] * len(losses)
        self.register_buffer("weights", torch.as_tensor(weights))

        # initialize each loss from kwargs
        self.losses = {}
        for loss_name, params in losses:
            L = get_loss_criterion(loss_name)(**params)
            self.losses[loss_name] = L
            setattr(self, loss_name, L)

        self.logger = logging.getLogger(__name__)

    def forward(self, input, target) -> Dict[str, torch.Tensor]:
        results = {}
        # call forward for each loss
        for idx, loss_name in enumerate(self.losses):
            L = self.losses[loss_name](input, target)
            # check if result is a dict
            if type(L) is dict:
                # apply weighting to each value of dict and update results dict
                results = {
                    **results, **{k: self.weights[idx] * v for k, v in L.items()}
                }
            else:
                # apply weighting and update results dict
                results[loss_name] = self.weights[idx] * L

        return results


@LOSS_REGISTRY.register()
class WeightedCrossEntropyLoss(nn.Module):
    """WeightedCrossEntropyLoss (WCE) as described in https://arxiv.org/pdf/1707.03237.pdf
    """

    def __init__(self, ignore_index=-1):
        super(WeightedCrossEntropyLoss, self).__init__()
        self.ignore_index = ignore_index

    def forward(self, input, target):
        weight = self._class_weights(input)
        return F.cross_entropy(input, target, weight=weight, ignore_index=self.ignore_index)

    @staticmethod
    def _class_weights(input):
        # normalize the input first
        input = F.softmax(input, dim=1)
        flattened = flatten(input)
        nominator = (1. - flattened).sum(-1)
        denominator = flattened.sum(-1)
        class_weights = Variable(nominator / denominator, requires_grad=False)
        return class_weights


@LOSS_REGISTRY.register()
class PixelWiseCrossEntropyLoss(nn.Module):
    def __init__(self, class_weights=None, ignore_index=None):
        super(PixelWiseCrossEntropyLoss, self).__init__()
        self.register_buffer('class_weights', class_weights)
        self.ignore_index = ignore_index
        self.log_softmax = nn.LogSoftmax(dim=1)

    def forward(self, input, target, weights):
        assert target.size() == weights.size()
        # normalize the input
        log_probabilities = self.log_softmax(input)
        # standard CrossEntropyLoss requires the target to be (NxDxHxW), so we need to expand it to (NxCxDxHxW)
        target = expand_as_one_hot(target, C=input.size()[1], ignore_index=self.ignore_index)
        # expand weights
        weights = weights.unsqueeze(0)
        weights = weights.expand_as(input)

        # create default class_weights if None
        if self.class_weights is None:
            class_weights = torch.ones(input.size()[1]).float().to(input.device)
        else:
            class_weights = self.class_weights

        # resize class_weights to be broadcastable into the weights
        class_weights = class_weights.view(1, -1, 1, 1, 1)

        # multiply weights tensor by class weights
        weights = class_weights * weights

        # compute the losses
        result = -weights * target * log_probabilities
        # average the losses
        return result.mean()


@LOSS_REGISTRY.register()
class WeightedSmoothL1Loss(nn.SmoothL1Loss):
    def __init__(self, threshold, initial_weight, apply_below_threshold=True):
        super().__init__(reduction="none")
        self.threshold = threshold
        self.apply_below_threshold = apply_below_threshold
        self.weight = initial_weight

    def forward(self, input, target):
        l1 = super().forward(input, target)

        if self.apply_below_threshold:
            mask = target < self.threshold
        else:
            mask = target >= self.threshold

        l1[mask] = l1[mask] * self.weight

        return l1.mean()


@LOSS_REGISTRY.register()
class SSIM(torch.nn.Module):
    # TODO: add creds to original author
    def __init__(self, window_size=11, size_average=True):
        super(SSIM, self).__init__()
        self.window_size = window_size
        self.size_average = size_average
        self.channel = 1
        self.window = self.create_window(window_size, self.channel)

    @staticmethod
    def _ssim(img1, img2, window, window_size, channel, size_average=True):
        mu1 = F.conv2d(img1, window, padding=window_size // 2, groups=channel)
        mu2 = F.conv2d(img2, window, padding=window_size // 2, groups=channel)

        mu1_sq = mu1.pow(2)
        mu2_sq = mu2.pow(2)
        mu1_mu2 = mu1 * mu2

        sigma1_sq = F.conv2d(img1 * img1, window, padding=window_size // 2, groups=channel) - mu1_sq
        sigma2_sq = F.conv2d(img2 * img2, window, padding=window_size // 2, groups=channel) - mu2_sq
        sigma12 = F.conv2d(img1 * img2, window, padding=window_size // 2, groups=channel) - mu1_mu2

        C1 = 0.01 ** 2
        C2 = 0.03 ** 2

        ssim_map = ((2 * mu1_mu2 + C1) * (2 * sigma12 + C2)) / ((mu1_sq + mu2_sq + C1) * (sigma1_sq + sigma2_sq + C2))

        if size_average:
            return ssim_map.mean()
        else:
            return ssim_map.mean(1).mean(1).mean(1)

    @staticmethod
    def gaussian(window_size, sigma):
        gauss = torch.Tensor([exp(-(x - window_size // 2) ** 2 / float(2 * sigma ** 2)) for x in range(window_size)])
        return gauss / gauss.sum()

    def create_window(self, window_size, channel):
        _1D_window = self.gaussian(window_size, 1.5).unsqueeze(1)
        _2D_window = _1D_window.mm(_1D_window.t()).float().unsqueeze(0).unsqueeze(0)
        window = Variable(_2D_window.expand(channel, 1, window_size, window_size).contiguous())
        return window

    def forward(self, img1, img2):
        (_, channel, _, _) = img1.size()

        if channel == self.channel and self.window.data.type() == img1.data.type():
            window = self.window
        else:
            window = self.create_window(self.window_size, channel)

            if img1.is_cuda:
                window = window.cuda(img1.get_device())
            window = window.type_as(img1)

            self.window = window
            self.channel = channel

        return self._ssim(img1, img2, window, self.window_size, channel, self.size_average)


# HELPERS #
def get_loss_criterion(loss: str):
    return LOSS_REGISTRY.get(loss)


def compute_per_channel_dice(input, target, epsilon=1e-6, weight=None):
    """
    Computes DiceCoefficient as defined in https://arxiv.org/abs/1606.04797 given  a multi channel input and target.
    Assumes the input is a normalized probability, e.g. a result of Sigmoid or Softmax function.
    Args:
         input (torch.Tensor): NxCxSpatial input tensor
         target (torch.Tensor): NxCxSpatial target tensor
         epsilon (float): prevents division by zero
         weight (torch.Tensor): Cx1 tensor of weight per channel/class
    """

    assert input.size() == target.size()

    input = flatten(input)
    target = flatten(target)
    target = target.float()

    # compute per channel Dice Coefficient
    intersect = (input * target).sum(-1)

    if weight is not None:
        intersect = weight.to(input.device) * intersect

    # here we can use standard dice (input + target).sum(-1) or extension (see V-Net) (input^2 + target^2).sum(-1)
    denominator = (input * input).sum(-1) + (target * target).sum(-1)

    dice = 2 * (intersect / denominator.clamp(min=epsilon))

    return dice


def flatten(tensor):
    """Flattens a given tensor such that the channel axis is first.
    The shapes are transformed as follows:
       (N, C, D, H, W) -> (C, N * D * H * W)
    """
    # number of channels
    C = tensor.size(1)
    # new axis order
    axis_order = (1, 0) + tuple(range(2, tensor.dim()))
    # Transpose: (N, C, D, H, W) -> (C, N, D, H, W)
    transposed = tensor.permute(axis_order)
    # Flatten: (C, N, D, H, W) -> (C, N * D * H * W)
    return transposed.contiguous().view(C, -1)


# NOT-IN-USE CLASSES #
class _MaskingLossWrapper(nn.Module):
    """
    Loss wrapper which prevents the gradient of the loss to be computed where target is equal to `ignore_index`.
    """

    def __init__(self, loss, ignore_index):
        super(_MaskingLossWrapper, self).__init__()
        assert ignore_index is not None, 'ignore_index cannot be None'
        self.loss = loss
        self.ignore_index = ignore_index

    def forward(self, input, target):
        mask = target.clone().ne_(self.ignore_index)
        mask.requires_grad = False

        # mask out input/target so that the gradient is zero where on the mask
        input = input * mask
        target = target * mask

        # forward masked input and target to the loss
        return self.loss(input, target)


class SkipLastTargetChannelWrapper(nn.Module):
    """
    Loss wrapper which removes additional target channel
    """

    def __init__(self, loss, squeeze_channel=False):
        super(SkipLastTargetChannelWrapper, self).__init__()
        self.loss = loss
        self.squeeze_channel = squeeze_channel

    def forward(self, input, target):
        assert target.size(1) > 1, 'Target tensor has a singleton channel dimension, cannot remove channel'

        # skips last target channel if needed
        target = target[:, :-1, ...]

        if self.squeeze_channel:
            # squeeze channel dimension if singleton
            target = torch.squeeze(target, dim=1)
        return self.loss(input, target)


# register all losses from torch.nn to LOSS registry
dir_loss = dir(torch.nn)
losses = [item for item in dir_loss if "Loss" in item]
for loss in losses:
    LOSS_REGISTRY.register(eval("torch.nn." + loss))

# register all optim from torch.optim to a registry
OPTIM_REGISTRY = Registry('OPTIM')
dir_optim = dir(torch.optim)
optims = [item for item in dir_optim if item[0].isupper()]
for o in optims:
    OPTIM_REGISTRY.register(eval("torch.optim." + o))


def get_optimizer(optim: str):
    return OPTIM_REGISTRY.get(optim)<|MERGE_RESOLUTION|>--- conflicted
+++ resolved
@@ -162,11 +162,7 @@
         self.logger = logging.getLogger(__name__)
 
         self.class_balanced = class_balanced
-<<<<<<< HEAD
     
-=======
-
->>>>>>> 87d22577
     @staticmethod
     def get_class_balanced_weights(target):
         epsilon = 1e-10
@@ -240,26 +236,19 @@
 
 
 @LOSS_REGISTRY.register()
-<<<<<<< HEAD
 class BoundaryBCEDiceLoss(nn.Module):
-    def __init__(self, bce_weight, dice_weight, surface_weight, normalization="softmax", class_labels=None, class_weight=None, class_balanced=False, gdl=False):
+    def __init__(self, bce_weight=0, dice_weight=0, surface_weight=0, alpha_weight=None, normalization="softmax", class_labels=None, class_weight=None, class_balanced=False, gdl=False):
         super(BoundaryBCEDiceLoss, self).__init__()
         self.device = "cpu" if not torch.cuda.is_available() else "cuda"
-=======
-class BoundaryLoss(nn.Module):
-    def __init__(self, alpha_weight, normalization="softmax", class_labels=None, class_weight=None, class_balanced=False):
-        super(BoundaryLoss, self).__init__()
-        
->>>>>>> 87d22577
         self.class_weight = None if not class_weight else torch.as_tensor(class_weight, dtype=torch.float)
 
+        self.alpha_weight = alpha_weight
         self.surface = SurfaceLoss(self.class_weight)
         self.surface_weight = surface_weight
         
+        self.dice_weight = dice_weight
         self.batch_count = 0
-        self.alpha_weight = alpha_weight
         self.normalization = normalization
-<<<<<<< HEAD
         self.gdl = gdl
         self.dice = DiceLoss(normalization=normalization) if not self.gdl else GeneralizedDiceLoss(normalization=normalization)
 
@@ -267,19 +256,12 @@
         self.bce = nn.BCEWithLogitsLoss()
         if self.class_weight is not None:
             self.bce.pos_weight = self.class_weight.view(1, -1, 1, 1, 1).to(self.device)
-=======
-        self.dice = GeneralizedDiceLoss(normalization=normalization)
->>>>>>> 87d22577
         
         self.class_labels = class_labels
         self.logger = logging.getLogger(__name__)
 
         self.class_balanced = class_balanced
-<<<<<<< HEAD
-        
-=======
-
->>>>>>> 87d22577
+        
     @staticmethod
     def get_class_balanced_weights(target):
         epsilon = 1e-10
@@ -288,16 +270,18 @@
         return torch.as_tensor(weights, dtype=torch.float)
 
     def update_alpha_weight(self):
-        if self.batch_count > 0 and (self.batch_count % 45 == 0):
+        if self.alpha_weight is None:
+            return
+        if self.batch_count > 0 and (self.batch_count % 45 == 0):  # TODO: confirm numbers
             if self.alpha_weight >= 0.02:
                 self.alpha_weight -= 0.01
             else:
                 self.alpha_weight = 0.01
 
         self.batch_count += 1
+        self.logger.info(("alpha weight: {}").format(self.alpha_weight))
 
     def forward(self, input, data):
-
         self.update_alpha_weight()
 
         target = data['labels']
@@ -321,15 +305,17 @@
 
             self.logger.info(("Dice: " + "{}" * len(dice_log)).format(*dice_log))
 
+        if self.alpha_weight is not None:
+            return {
+                "dice": self.alpha_weight * dice_loss.sum(),
+                "bce": self.bce_weight * self.bce(input, target),
+                "boundary": (1 - self.alpha_weight) * self.surface(input, distms)
+            }
+
         return {
-<<<<<<< HEAD
             "dice": self.dice_weight * dice_loss.sum(),
             "bce": self.bce_weight * self.bce(input, target),
             "boundary": self.surface_weight * self.surface(input, distms)
-=======
-            "dice": self.alpha_weight * dice_loss.sum(),
-            "boundary": 1 - self.alpha_weight * self.surface(input, distms)
->>>>>>> 87d22577
         }
 
 
