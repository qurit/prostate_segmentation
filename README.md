--- conflicted
+++ resolved
@@ -5,18 +5,13 @@
 detection. Create an environment for the repo using pip or conda. For the required dataset structure, 
 see [dataset documentation](docs/dataset.md). For config file setup, see [experiment documentation](docs/experiments.md).
 <p align="center">
-<<<<<<< HEAD
+
 <img width="512" height="512" src=docs/figures/pred_mask1.gif alt="Sample Results"/>
 </p>
 
 As a first step for using this repo, we recommend re-training a model using one of the configs
 provided with the dataset. See below for how to set a config and train.
 
-=======
-<img width="256" height="256" src=docs/figures/pred_mask1.gif alt="Sample Results"/>
-</p>
-
->>>>>>> f0c62b52
 ## Usage
 - Specify the name for each experiment via command line with `--name=sample_name` or `-n sample_name`.
 An output directory containing all experiment files will be created with the experiment name.
@@ -72,14 +67,12 @@
 tensorboard --logdir ouput-dir
 ```
 
-<<<<<<< HEAD
 ### Scripts
 The [run_configs](scripts/run_configs.sh) script can be used to run multiple configs consecutively, 
 for training multiple models in sequence. The [run_kfold](scripts/run_kfold.sh) script can be used to run a config over all
 three folds of the dataset, with final evaluation reported over the combined test sets.
 
-=======
->>>>>>> f0c62b52
+
 ## Sacred
 We use Sacred to help manage experiments and for command line interface. Sacred documentation can be found
 here https://sacred.readthedocs.io/en/stable/quickstart.html. Below are the core features we use from Sacred.
