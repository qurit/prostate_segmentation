--- conflicted
+++ resolved
@@ -178,16 +178,11 @@
         image = centre_crop(image, (image.shape[0], *self.crop_size))[:self.num_slices]
         mask = centre_crop(mask, (mask.shape[0], *self.crop_size))[:self.num_slices]
 
-<<<<<<< HEAD
-        # image = image / np.max(image)
-
         # clip values if modality is CT, no preprocessing of values necessary for PET
         if self.modality == "CT":
             image[image > 150] = 150
             image[image < -150] = -150
-
-=======
->>>>>>> d2e5bbaa
+  
         if self.joint_transform:
             image, mask = self.joint_transform(image, mask)
 
