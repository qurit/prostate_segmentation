# original code from https://github.com/wolny/pytorch-3dunet/blob/master/pytorch3dunet/unet3d/losses.py
import logging
from math import exp
from typing import Dict, List, Tuple

import torch
import torch.nn.functional as F
from fvcore.common.registry import Registry
from torch import nn as nn, einsum
from torch.autograd import Variable

<<<<<<< HEAD
from typing import Iterable, Set, cast

=======
>>>>>>> 13fbd0ec
from seg_3d.utils.misc_utils import expand_as_one_hot

LOSS_REGISTRY = Registry('LOSS')


class _AbstractDiceLoss(nn.Module):
    """
    Base class for different implementations of Dice loss.
    """

    def __init__(self, weight=None, normalization='sigmoid'):
        super(_AbstractDiceLoss, self).__init__()
        self.register_buffer('weight', weight)
        # The output from the network during training is assumed to be un-normalized probabilities and we would
        # like to normalize the logits. Since Dice (or soft Dice in this case) is usually used for binary data,
        # normalizing the channels with Sigmoid is the default choice even for multi-class segmentation problems.
        # However if one would like to apply Softmax in order to get the proper probability distribution from the
        # output, just specify `normalization=Softmax`
        assert normalization in ['sigmoid', 'softmax', 'none']
        if normalization == 'sigmoid':
            self.normalization = nn.Sigmoid()
        elif normalization == 'softmax':
            self.normalization = nn.Softmax(dim=1)
        else:
            self.normalization = lambda x: x

    def dice(self, input, target, weight):
        # actual Dice score computation; to be implemented by the subclass
        raise NotImplementedError

    def forward(self, input, target):
        # get probabilities from logits
        input = self.normalization(input)

        # compute per channel Dice coefficient
        per_channel_dice = self.dice(input, target, self.weight)

        # return Dice scores for all channels/classes
        return 1. - per_channel_dice


@LOSS_REGISTRY.register()
class DiceLoss(_AbstractDiceLoss):
    """Computes Dice Loss according to https://arxiv.org/abs/1606.04797.
    For multi-class segmentation `weight` parameter can be used to assign different weights per class.
    The input to the loss function is assumed to be a logit and will be normalized by the Sigmoid function.
    """

    def __init__(self, weight=None, normalization='sigmoid'):
        super().__init__(weight, normalization)

    def dice(self, input, target, weight=None):
        return compute_per_channel_dice(input, target, weight=None)


@LOSS_REGISTRY.register()
class SurfaceLoss:
    def __init__(self, idc=None):
        self.idc = idc

    @staticmethod
    def uniq(a: torch.Tensor) -> Set:
        return set(torch.unique(a.cpu()).numpy())

    def sset(self, a: torch.Tensor, sub: Iterable) -> bool:
        return self.uniq(a).issubset(sub)

    @staticmethod
    def simplex(t: torch.Tensor, axis=1) -> bool:
        _sum = cast(torch.Tensor, t.sum(axis).type(torch.float32))
        _ones = torch.ones_like(_sum, dtype=torch.float32)
        return torch.allclose(_sum, _ones)

    def one_hot(self, t: torch.Tensor, axis=1) -> bool:
        return self.simplex(t, axis) and self.sset(t, [0, 1])

    def __call__(self, probs: torch.Tensor, dist_maps: torch.Tensor) -> torch.Tensor:

        probs = nn.Softmax(dim=1)(probs)

        assert self.simplex(probs)
        assert not self.one_hot(dist_maps)

        pc = probs.type(torch.float32)
        dc = dist_maps.type(torch.float32)

        if self.idc:
            pc = pc[:, self.idc, ...]
            dc = dc[:, self.idc, ...]

        if len(probs.shape) > 4:
            multipled = einsum("bkxyz,bkxyz->bkxyz", pc, dc)
        else:
            multipled = einsum("bkwh,bkwh->bkwh", pc, dc)

        loss = multipled.mean()

        return loss


@LOSS_REGISTRY.register()
class GeneralizedDiceLoss(_AbstractDiceLoss):
    """Computes Generalized Dice Loss (GDL) as described in https://arxiv.org/pdf/1707.03237.pdf.
    """

    def __init__(self, normalization='sigmoid', epsilon=1e-6):
        super().__init__(weight=None, normalization=normalization)
        self.epsilon = epsilon

    def dice(self, input, target, weight):
        assert input.size() == target.size(), "'input' and 'target' must have the same shape"

        input = flatten(input)
        target = flatten(target)
        target = target.float()

        if input.size(0) == 1:
            # for GDL to make sense we need at least 2 channels (see https://arxiv.org/pdf/1707.03237.pdf)
            # put foreground and background voxels in separate channels
            input = torch.cat((input, 1 - input), dim=0)
            target = torch.cat((target, 1 - target), dim=0)

        # GDL weighting: the contribution of each label is corrected by the inverse of its volume
        w_l = target.sum(-1)
        w_l = 1 / (w_l * w_l).clamp(min=self.epsilon)
        w_l.requires_grad = False

        intersect = (input * target).sum(-1)
        intersect = intersect * w_l

        denominator = (input + target).sum(-1)
        denominator = (denominator * w_l).clamp(min=self.epsilon)

        return 2 * (intersect.sum() / denominator.sum())


@LOSS_REGISTRY.register()
class BCEDiceLoss(nn.Module):
    """Linear combination of BCE and Dice losses"""

    def __init__(self, bce_weight, dice_weight, normalization="sigmoid", class_balanced=False):
        super(BCEDiceLoss, self).__init__()
        self.bce_weight = bce_weight
        self.bce = nn.BCEWithLogitsLoss()
        self.dice_weight = dice_weight
        self.dice = DiceLoss(normalization=normalization).dice
        self.class_balanced = class_balanced

    def forward(self, input, target):
        if self.class_balanced:
            num_classes = input.size()[1]
            weights = [target[:, 0, ...].sum() / target[:, x, ...].sum() for x in range(num_classes)]
            weights = torch.FloatTensor(weights).reshape((1, num_classes, 1, 1, 1)).to(input.device)
            self.bce = nn.BCEWithLogitsLoss(pos_weight=weights)

        return self.bce_weight * self.bce(input, target) + self.dice_weight * self.dice(input, target).sum()


@LOSS_REGISTRY.register()
class BCEDiceWithOverlapLoss(nn.Module):
    """Linear combination of BCE and Dice losses"""

    def __init__(self, bce_weight, dice_weight, overlap_weight=0, overlap_idx=(1, 2),
                 class_weight=None, class_weight_loss="both", normalization="sigmoid", class_labels=None):
        super(BCEDiceWithOverlapLoss, self).__init__()
        assert class_weight_loss in ["both", "bce", "dice"]
        self.bce_weight = bce_weight
        self.bce = nn.BCEWithLogitsLoss()
        self.dice_weight = dice_weight
        self.dice = DiceLoss(normalization=normalization)
        self.overlap_weight = overlap_weight
        self.overlap_idx = overlap_idx  # tuple containing the channel indices of pred, gt for overlap computation
        self.class_labels = class_labels
        self.logger = logging.getLogger(__name__)

        if class_weight is not None:
            class_weight = torch.as_tensor(class_weight, dtype=torch.float)
            if class_weight_loss in "dice":
                self.class_weight = class_weight
            elif class_weight_loss in "bce":
                self.bce = nn.BCEWithLogitsLoss(
                    pos_weight=self.class_weight.view(1, len(class_weight), 1, 1, 1)
                )
            else:
                # apply class weight to both dice and bce
                self.class_weight = class_weight
                self.bce = nn.BCEWithLogitsLoss(
                    pos_weight=self.class_weight.view(1, len(class_weight), 1, 1, 1)
                )
        else:
            self.class_weight = torch.as_tensor(1)

    @staticmethod
    def overlap(pred_chan, gt_chan, pred, gt) -> torch.Tensor:
        pred = nn.Softmax(dim=1)(pred)
        # get the right channels from pred and gt tensors
        pred = pred[:, pred_chan, ...]
        gt = gt[:, gt_chan, ...]

        if gt.sum() != 0:
            return (pred * gt).sum() / gt.sum()

        return torch.tensor(0.)

    def forward(self, input, target) -> Dict[str, torch.Tensor]:
        # dice
        dice_loss = self.dice(input, target[:, :input.shape[1]])
        # get raw dice scores
        dice_verbose = 1 - dice_loss.detach().cpu().numpy()
        # apply per channel weighting to dice
        dice_loss *= self.class_weight.to(input.device)

        # bce
        self.bce.to(input.device)
        bce_loss = self.bce(input, target[:, :input.shape[1]])

        # overlap
        # don't compute overlap if overlap_idx is set to None
        overlap_loss = self.overlap(*self.overlap_idx, input, target) if self.overlap_idx else torch.tensor(0.)

        if self.class_labels is not None:
            dice_labels_tuple = [i for i in zip(self.class_labels, dice_verbose)]
            dice_log = ["{} - {:.4f}, ".format(*i) for i in dice_labels_tuple]
        else:
            dice_log = ["{:.4f}, ".format(i) for i in dice_verbose]

        self.logger.info(("BCE: {:.8f} Overlap: {:.4f} Dice: " + "{}" * input.shape[1])
                         .format(bce_loss, overlap_loss, *dice_log))

        return {
            "bce": self.bce_weight * bce_loss,
            "dice": self.dice_weight * dice_loss.sum(),
            "overlap": self.overlap_weight * overlap_loss
        }


<<<<<<< HEAD
@LOSS_REGISTRY.register()
class BoundaryLoss(nn.Module):
    """Linear combination of BCE and Dice losses"""

    def __init__(self, dice_weight, surface_weight, normalization="sigmoid", surface_idc=None):
        super(BoundaryLoss, self).__init__()
        self.surface = SurfaceLoss(surface_idc)
        self.surface_weight = surface_weight
        self.dice_weight = dice_weight
        self.dice = DiceLoss(normalization=normalization)

    def forward(self, input, data):
        target = data['labels']
        distms = data['dist_map']

        return self.dice_weight * self.dice(input, target).sum() + self.surface_weight * self.surface(input, distms)


@LOSS_REGISTRY.register()
class BoundaryBCELoss(nn.Module):
    """Linear combination of BCE and Dice losses"""

    def __init__(self, bce_weight, dice_weight, surface_weight, normalization="sigmoid", class_balanced=False):
        super(BoundaryBCELoss, self).__init__()
        self.bce_weight = bce_weight
        self.bce = nn.BCEWithLogitsLoss()
        self.surface = SurfaceLoss()
        self.surface_weight = surface_weight
        self.dice_weight = dice_weight
        self.dice = DiceLoss(normalization=normalization)
        self.class_balanced = class_balanced

    def forward(self, input, data):
        target = data['labels']
        distms = data['dist_map']

        if self.class_balanced:
            num_classes = input.size()[1]
            weights = [target[:, 0, ...].sum() / target[:, x, ...].sum() for x in range(num_classes)]
            weights = torch.FloatTensor(weights).reshape((1, num_classes, 1, 1, 1)).to(input.device)
            self.bce = nn.BCEWithLogitsLoss(pos_weight=weights)

        return self.bce_weight * self.bce(input, target) + self.dice_weight * self.dice(input, target).sum() \
               + self.surface_weight * self.surface(input, distms)


=======
>>>>>>> 13fbd0ec
@LOSS_REGISTRY.register()
class BCEDiceSSIMLoss(nn.Module):
    """Linear combination of BCE and Dice losses"""

    def __init__(self, bce_weight, dice_weight, ssim_weight, class_weight=None, class_weight_loss="both",
                 normalization="sigmoid", class_labels=None):
        super(BCEDiceSSIMLoss, self).__init__()
        assert class_weight_loss in ["both", "bce", "dice"]
        self.bce_weight = bce_weight
        self.bce = nn.BCEWithLogitsLoss()
        self.dice_weight = dice_weight
        self.dice = DiceLoss(normalization=normalization)
        self.ssim_weight = ssim_weight
        self.ssim = SSIM()
        self.class_labels = class_labels
        self.logger = logging.getLogger(__name__)

        if class_weight is not None:
            class_weight = torch.as_tensor(class_weight, dtype=torch.float)
            if class_weight_loss == "dice":
                self.class_weight = class_weight
            elif class_weight_loss == "bce":
                self.bce = nn.BCEWithLogitsLoss(
                    pos_weight=self.class_weight.view(1, len(class_weight), 1, 1, 1)
                )
            else:
                # apply class weight to both dice and bce
                self.class_weight = class_weight
                self.bce = nn.BCEWithLogitsLoss(
                    pos_weight=self.class_weight.view(1, len(class_weight), 1, 1, 1)
                )
        else:
            self.class_weight = torch.as_tensor(1)

    def forward(self, input, target) -> Dict[str, torch.Tensor]:
        # dice
        dice_loss = self.dice(input, target)
        # get raw dice scores
        dice_verbose = 1 - dice_loss.detach().cpu().numpy()
        # apply per channel weighting to dice
        dice_loss *= self.class_weight.to(input.device)

        # bce
        self.bce.to(input.device)
        bce_loss = self.bce(input, target)

        # SSIM
        ssim_loss = []
        smax_input = nn.Softmax(dim=1)(input)
        for x, y in zip(smax_input[:, 1, ...].unsqueeze(1), target[:, 1, ...].unsqueeze(1)):
            ssim_loss.append(1 - self.ssim(x, y))

        ssim_loss = torch.tensor(ssim_loss).mean()

        if self.class_labels is not None:
            dice_labels_tuple = [i for i in zip(self.class_labels, dice_verbose)]
            dice_log = ["{} - {:.4f}, ".format(*i) for i in dice_labels_tuple]
        else:
            dice_log = ["{:.4f}, ".format(i) for i in dice_verbose]

        self.logger.info(("BCE: {:.8f} SSIM: {:.4f} Dice: " + "{}" * target.shape[1])
                         .format(bce_loss, 1 - ssim_loss, *dice_log))

        return {
            "bce": self.bce_weight * bce_loss,
            "dice": self.dice_weight * dice_loss.sum(),
            "ssim": self.ssim_weight * ssim_loss,
        }


@LOSS_REGISTRY.register()
class MultiLoss(nn.Module):
    """Linear combination of an arbitrary number of losses"""

    def __init__(self, losses: List[Tuple[str, dict]], weights: List[float] = None):
        """
        Args:
            losses: List of tuples where the first value is a loss registered in the LOSS REGISTRY
                    and the second value is a dictionary containing the params
                    E.g. [('DiceLoss',{}),
                          ('BCEWithLogitsLoss',{}),  # this loss is from torch.nn
                          ('GeneralizedDiceLoss',{'normalization':'softmax'}]
            weights: Weight applied to each loss specified in kwargs, must be same length as kwargs
        """
        super(MultiLoss, self).__init__()
        # if no weights specified then just set all weights to 1
        if not weights:
            weights = [1] * len(losses)
        self.register_buffer("weights", torch.as_tensor(weights))

        # initialize each loss from kwargs
        self.losses = {}
        for loss_name, params in losses:
            L = get_loss_criterion(loss_name)(**params)
            self.losses[loss_name] = L
            setattr(self, loss_name, L)

        self.logger = logging.getLogger(__name__)

    def forward(self, input, target) -> Dict[str, torch.Tensor]:
        results = {}
        # call forward for each loss
        for idx, loss_name in enumerate(self.losses):
            L = self.losses[loss_name](input, target)
            # check if result is a dict
            if type(L) is dict:
                # apply weighting to each value of dict and update results dict
                results = {
                    **results, **{k: self.weights[idx] * v for k, v in L.items()}
                }
            else:
                # apply weighting and update results dict
                results[loss_name] = self.weights[idx] * L

        return results


@LOSS_REGISTRY.register()
class WeightedCrossEntropyLoss(nn.Module):
    """WeightedCrossEntropyLoss (WCE) as described in https://arxiv.org/pdf/1707.03237.pdf
    """

    def __init__(self, ignore_index=-1):
        super(WeightedCrossEntropyLoss, self).__init__()
        self.ignore_index = ignore_index

    def forward(self, input, target):
        weight = self._class_weights(input)
        return F.cross_entropy(input, target, weight=weight, ignore_index=self.ignore_index)

    @staticmethod
    def _class_weights(input):
        # normalize the input first
        input = F.softmax(input, dim=1)
        flattened = flatten(input)
        nominator = (1. - flattened).sum(-1)
        denominator = flattened.sum(-1)
        class_weights = Variable(nominator / denominator, requires_grad=False)
        return class_weights


@LOSS_REGISTRY.register()
class PixelWiseCrossEntropyLoss(nn.Module):
    def __init__(self, class_weights=None, ignore_index=None):
        super(PixelWiseCrossEntropyLoss, self).__init__()
        self.register_buffer('class_weights', class_weights)
        self.ignore_index = ignore_index
        self.log_softmax = nn.LogSoftmax(dim=1)

    def forward(self, input, target, weights):
        assert target.size() == weights.size()
        # normalize the input
        log_probabilities = self.log_softmax(input)
        # standard CrossEntropyLoss requires the target to be (NxDxHxW), so we need to expand it to (NxCxDxHxW)
        target = expand_as_one_hot(target, C=input.size()[1], ignore_index=self.ignore_index)
        # expand weights
        weights = weights.unsqueeze(0)
        weights = weights.expand_as(input)

        # create default class_weights if None
        if self.class_weights is None:
            class_weights = torch.ones(input.size()[1]).float().to(input.device)
        else:
            class_weights = self.class_weights

        # resize class_weights to be broadcastable into the weights
        class_weights = class_weights.view(1, -1, 1, 1, 1)

        # multiply weights tensor by class weights
        weights = class_weights * weights

        # compute the losses
        result = -weights * target * log_probabilities
        # average the losses
        return result.mean()


@LOSS_REGISTRY.register()
class WeightedSmoothL1Loss(nn.SmoothL1Loss):
    def __init__(self, threshold, initial_weight, apply_below_threshold=True):
        super().__init__(reduction="none")
        self.threshold = threshold
        self.apply_below_threshold = apply_below_threshold
        self.weight = initial_weight

    def forward(self, input, target):
        l1 = super().forward(input, target)

        if self.apply_below_threshold:
            mask = target < self.threshold
        else:
            mask = target >= self.threshold

        l1[mask] = l1[mask] * self.weight

        return l1.mean()


@LOSS_REGISTRY.register()
class SSIM(torch.nn.Module):
    # TODO: add creds to original author
    def __init__(self, window_size=11, size_average=True):
        super(SSIM, self).__init__()
        self.window_size = window_size
        self.size_average = size_average
        self.channel = 1
        self.window = self.create_window(window_size, self.channel)

    @staticmethod
    def _ssim(img1, img2, window, window_size, channel, size_average=True):
        mu1 = F.conv2d(img1, window, padding=window_size // 2, groups=channel)
        mu2 = F.conv2d(img2, window, padding=window_size // 2, groups=channel)

        mu1_sq = mu1.pow(2)
        mu2_sq = mu2.pow(2)
        mu1_mu2 = mu1 * mu2

        sigma1_sq = F.conv2d(img1 * img1, window, padding=window_size // 2, groups=channel) - mu1_sq
        sigma2_sq = F.conv2d(img2 * img2, window, padding=window_size // 2, groups=channel) - mu2_sq
        sigma12 = F.conv2d(img1 * img2, window, padding=window_size // 2, groups=channel) - mu1_mu2

        C1 = 0.01 ** 2
        C2 = 0.03 ** 2

        ssim_map = ((2 * mu1_mu2 + C1) * (2 * sigma12 + C2)) / ((mu1_sq + mu2_sq + C1) * (sigma1_sq + sigma2_sq + C2))

        if size_average:
            return ssim_map.mean()
        else:
            return ssim_map.mean(1).mean(1).mean(1)

    @staticmethod
    def gaussian(window_size, sigma):
        gauss = torch.Tensor([exp(-(x - window_size // 2) ** 2 / float(2 * sigma ** 2)) for x in range(window_size)])
        return gauss / gauss.sum()

    def create_window(self, window_size, channel):
        _1D_window = self.gaussian(window_size, 1.5).unsqueeze(1)
        _2D_window = _1D_window.mm(_1D_window.t()).float().unsqueeze(0).unsqueeze(0)
        window = Variable(_2D_window.expand(channel, 1, window_size, window_size).contiguous())
        return window

    def forward(self, img1, img2):
        (_, channel, _, _) = img1.size()

        if channel == self.channel and self.window.data.type() == img1.data.type():
            window = self.window
        else:
            window = self.create_window(self.window_size, channel)

            if img1.is_cuda:
                window = window.cuda(img1.get_device())
            window = window.type_as(img1)

            self.window = window
            self.channel = channel

        return self._ssim(img1, img2, window, self.window_size, channel, self.size_average)


# HELPERS #
def get_loss_criterion(loss: str):
    return LOSS_REGISTRY.get(loss)


def compute_per_channel_dice(input, target, epsilon=1e-6, weight=None):
    """
    Computes DiceCoefficient as defined in https://arxiv.org/abs/1606.04797 given  a multi channel input and target.
    Assumes the input is a normalized probability, e.g. a result of Sigmoid or Softmax function.
    Args:
         input (torch.Tensor): NxCxSpatial input tensor
         target (torch.Tensor): NxCxSpatial target tensor
         epsilon (float): prevents division by zero
         weight (torch.Tensor): Cx1 tensor of weight per channel/class
    """

    assert input.size() == target.size()

    input = flatten(input)
    target = flatten(target)
    target = target.float()

    # compute per channel Dice Coefficient
    intersect = (input * target).sum(-1)
    if weight is not None:
        intersect = weight * intersect

    # here we can use standard dice (input + target).sum(-1) or extension (see V-Net) (input^2 + target^2).sum(-1)
    denominator = (input * input).sum(-1) + (target * target).sum(-1)

    dice = 2 * (intersect / denominator.clamp(min=epsilon))

    return dice


def flatten(tensor):
    """Flattens a given tensor such that the channel axis is first.
    The shapes are transformed as follows:
       (N, C, D, H, W) -> (C, N * D * H * W)
    """
    # number of channels
    C = tensor.size(1)
    # new axis order
    axis_order = (1, 0) + tuple(range(2, tensor.dim()))
    # Transpose: (N, C, D, H, W) -> (C, N, D, H, W)
    transposed = tensor.permute(axis_order)
    # Flatten: (C, N, D, H, W) -> (C, N * D * H * W)
    return transposed.contiguous().view(C, -1)


# NOT-IN-USE CLASSES #
class _MaskingLossWrapper(nn.Module):
    """
    Loss wrapper which prevents the gradient of the loss to be computed where target is equal to `ignore_index`.
    """

    def __init__(self, loss, ignore_index):
        super(_MaskingLossWrapper, self).__init__()
        assert ignore_index is not None, 'ignore_index cannot be None'
        self.loss = loss
        self.ignore_index = ignore_index

    def forward(self, input, target):
        mask = target.clone().ne_(self.ignore_index)
        mask.requires_grad = False

        # mask out input/target so that the gradient is zero where on the mask
        input = input * mask
        target = target * mask

        # forward masked input and target to the loss
        return self.loss(input, target)


class SkipLastTargetChannelWrapper(nn.Module):
    """
    Loss wrapper which removes additional target channel
    """

    def __init__(self, loss, squeeze_channel=False):
        super(SkipLastTargetChannelWrapper, self).__init__()
        self.loss = loss
        self.squeeze_channel = squeeze_channel

    def forward(self, input, target):
        assert target.size(1) > 1, 'Target tensor has a singleton channel dimension, cannot remove channel'

        # skips last target channel if needed
        target = target[:, :-1, ...]

        if self.squeeze_channel:
            # squeeze channel dimension if singleton
            target = torch.squeeze(target, dim=1)
        return self.loss(input, target)


# register all losses from torch.nn to LOSS registry
dir_loss = dir(torch.nn)
losses = [item for item in dir_loss if "Loss" in item]
for loss in losses:
    LOSS_REGISTRY.register(eval("torch.nn." + loss))

# register all optim from torch.optim to a registry
OPTIM_REGISTRY = Registry('OPTIM')
dir_optim = dir(torch.optim)
optims = [item for item in dir_optim if item[0].isupper()]
for o in optims:
    OPTIM_REGISTRY.register(eval("torch.optim." + o))


def get_optimizer(optim: str):
    return OPTIM_REGISTRY.get(optim)<|MERGE_RESOLUTION|>--- conflicted
+++ resolved
@@ -9,11 +9,8 @@
 from torch import nn as nn, einsum
 from torch.autograd import Variable
 
-<<<<<<< HEAD
+
 from typing import Iterable, Set, cast
-
-=======
->>>>>>> 13fbd0ec
 from seg_3d.utils.misc_utils import expand_as_one_hot
 
 LOSS_REGISTRY = Registry('LOSS')
@@ -74,28 +71,9 @@
     def __init__(self, idc=None):
         self.idc = idc
 
-    @staticmethod
-    def uniq(a: torch.Tensor) -> Set:
-        return set(torch.unique(a.cpu()).numpy())
-
-    def sset(self, a: torch.Tensor, sub: Iterable) -> bool:
-        return self.uniq(a).issubset(sub)
-
-    @staticmethod
-    def simplex(t: torch.Tensor, axis=1) -> bool:
-        _sum = cast(torch.Tensor, t.sum(axis).type(torch.float32))
-        _ones = torch.ones_like(_sum, dtype=torch.float32)
-        return torch.allclose(_sum, _ones)
-
-    def one_hot(self, t: torch.Tensor, axis=1) -> bool:
-        return self.simplex(t, axis) and self.sset(t, [0, 1])
-
     def __call__(self, probs: torch.Tensor, dist_maps: torch.Tensor) -> torch.Tensor:
 
         probs = nn.Softmax(dim=1)(probs)
-
-        assert self.simplex(probs)
-        assert not self.one_hot(dist_maps)
 
         pc = probs.type(torch.float32)
         dc = dist_maps.type(torch.float32)
@@ -104,10 +82,7 @@
             pc = pc[:, self.idc, ...]
             dc = dc[:, self.idc, ...]
 
-        if len(probs.shape) > 4:
-            multipled = einsum("bkxyz,bkxyz->bkxyz", pc, dc)
-        else:
-            multipled = einsum("bkwh,bkwh->bkwh", pc, dc)
+        multipled = einsum("bkxyz,bkxyz->bkxyz", pc, dc)
 
         loss = multipled.mean()
 
@@ -250,7 +225,6 @@
         }
 
 
-<<<<<<< HEAD
 @LOSS_REGISTRY.register()
 class BoundaryLoss(nn.Module):
     """Linear combination of BCE and Dice losses"""
@@ -297,8 +271,6 @@
                + self.surface_weight * self.surface(input, distms)
 
 
-=======
->>>>>>> 13fbd0ec
 @LOSS_REGISTRY.register()
 class BCEDiceSSIMLoss(nn.Module):
     """Linear combination of BCE and Dice losses"""
