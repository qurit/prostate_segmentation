--- conflicted
+++ resolved
@@ -117,13 +117,8 @@
                         sampler=TrainingSampler(size=len(train_dataset), shuffle=True, seed=cfg.seed))
             ):
 
-<<<<<<< HEAD
-                storage.iter = iteration
-                sample = batched_inputs["image"]
-=======
                 storage.step()
                 sample = batched_inputs["image"].to(cfg.MODEL.DEVICE)
->>>>>>> 9224b20d
                 labels = batched_inputs["gt_mask"].to(cfg.MODEL.DEVICE)
                 data = {'labels': labels,
                         'dist_map': batched_inputs["dist_map"].to(cfg.MODEL.DEVICE)}
@@ -134,17 +129,7 @@
                 with autocast(enabled=cfg.AMP_ENABLED):
                     # do a forward pass, input is of shape (N, C, D, H, W)
                     preds = model(sample)
-<<<<<<< HEAD
                     training_loss = loss(preds, data)  # https://github.com/wolny/pytorch-3dunet#training-tips
-=======
-
-                    if cfg.UNSUPERVISED:
-                        loss_labels = (labels, sample)
-                    else:
-                        loss_labels = labels
-
-                    training_loss = loss(preds, loss_labels)  # https://github.com/wolny/pytorch-3dunet#training-tips
->>>>>>> 9224b20d
 
                     # check if need to process masks and images to be visualized in tensorboard
                     if iteration - start_iter < 5 or (iteration + 1) % 40 == 0:
@@ -182,15 +167,10 @@
 
                 # check if need to run eval step on validation data
                 if cfg.TEST.EVAL_PERIOD > 0 and (iteration + 1) % cfg.TEST.EVAL_PERIOD == 0:
-<<<<<<< HEAD
                     results = evaluator.evaluate(model)
                     for k, v in results["metrics"].items():
                         storage.put_scalar(k, v, smoothing_hint=False)
                         ex.log_scalar(k, float(v), step=iteration)
-=======
-                    results = evaluator.evaluate(model, unsupervised=cfg.UNSUPERVISED)
-                    storage.put_scalars(**results["metrics"])
->>>>>>> 9224b20d
 
                     # check early stopping
                     if early_stopping.check_early_stopping(results["metrics"]):
@@ -366,6 +346,7 @@
     tags = [i for i in cfg.DATASET.CLASS_LABELS if i != "Background"]  # add ROIs as tags
     tags.extend([list(i.keys())[0] for i in cfg.DATASET.PARAMS.modality_roi_map])  # add modalities as tags
 
+
 if __name__ == '__main__':
     cfg = get_cfg()  # config global variable
     logger_list = [
