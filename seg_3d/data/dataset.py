import glob
import json
import logging
import os
from collections import OrderedDict
from typing import Callable, Dict, List, Tuple

import elasticdeform
import numpy as np
import torch
from torch.utils.data import Dataset
from torchvision import transforms as T
from torchvision.transforms import functional as F

from seg_3d.data.itk_image_resample import read_scan_as_sitk_image, convert_image_to_npy, \
    mask_to_sitk_image, combine_pet_ct_image, downsample_image, resample_image, clamp_image_values
from utils import contour2mask, centre_crop


class JointTransform3D:
    """
    Performs augmentation on image and mask when called. Due to the randomness of augmentation transforms,
    it is not enough to simply apply the same Transform from torchvision on the image and mask separetely.
    Doing this will result in messing up the ground truth mask. To circumvent this problem, this class can
    be used, which will take care of the problems above.

    Args:
        crop: tuple describing the size of the random crop. If bool(crop) evaluates to False, no crop will
            be taken.
        p_flip: float, the probability of performing a random horizontal flip.
    """

    def __init__(self, test: bool = False, crop: Tuple = None, p_flip: float = None, deform_sigma: float = None,
                 deform_points: Tuple or int = (3, 3, 3), div_by_max: bool = True, multi_scale: List[int] = None, **kwargs):
        self.crop = crop
        self.p_flip = p_flip
        self.div_by_max = div_by_max
        self.test = test
        self.multi_scale = multi_scale

        if deform_sigma and not self.test:
            self.deform = lambda x, y: \
                elasticdeform.deform_random_grid([*x, *y], sigma=deform_sigma, points=deform_points,
                                                 order=[*[3] * len(x), *[0] * len(y)])  # order must be 0 for mask arrays
        else:
            self.deform = lambda x, y: [*x, *y]

    def __call__(self, image: np.ndarray, masks: np.ndarray) -> Tuple[torch.tensor, torch.tensor]:

        # divide by scan max
        if self.div_by_max:
            image = image / np.max(image)

        # get number of channels in image
        img_channels = len(image)

        # apply elastic deformation if specified
        sample_data = self.deform(image, masks)
        image, masks = sample_data[0:img_channels], sample_data[img_channels:]

        # add channel for background
        bg = np.ones_like(masks[0])
        for m in masks:
            bg[bg == m] = 0
        masks = [bg, *masks]

        # transforming to tensor
        image = torch.Tensor(image)
        mask = torch.Tensor(np.stack(masks, axis=0).astype(int))

        # apply scaling
        if self.multi_scale and not self.test:
            return NotImplementedError

        # random crop
        if self.crop:
            if not self.test:
                i, j, h, w = T.RandomCrop.get_params(image, self.crop)
                image, mask = F.crop(image, i, j, h, w), F.crop(mask, i, j, h, w)
            else:
                image, mask = T.CenterCrop(self.crop[0])(image), T.CenterCrop(self.crop[0])(mask)

        if self.p_flip and not self.test and np.random.rand() < self.p_flip:
            image, mask = F.hflip(image), F.hflip(mask)

        return image, mask


class ImageToImage3D(Dataset):
    """
    Reads the dataset dict and applies the augmentations on images and masks.
    Usage:
        1. If used without the unet.model.Model wrapper, an instance of this object should be passed to
           torch.utils.data.DataLoader. Iterating through this returns the tuple of image, mask and image
           filename.
        2. With unet.model.Model wrapper, an instance of this object should be passed as train or validation
           datasets.

    Args:
        dataset_path: path to the dataset. Structure of the dataset should be:
            dataset_path
              |-- global_dict.json
              |-- patient001
                  |-- CT
                      |-- 1.dcm
                      |-- 2.dcm
                      |-- ...
                  |-- PT
                      |-- 1.dcm
                      |-- 2.dcm
                      |-- ...
              |-- ...
        modality: specifies modality of scan
        rois: list of region of interests
        patient_keys: optional arg to specify patients, if None then use all patients from dataset
        joint_transform: augmentation transform, an instance of JointTransform3D. If bool(joint_transform)
            evaluates to False, torchvision.transforms.ToTensor will be used on both image and mask.
    """

    def __init__(self, dataset_path: str or List[str], modality_roi_map: List[dict], class_labels: List[str],
                 num_slices: int = None, slice_shape: Tuple[int] = None, crop_size: Tuple[int] = None,
                 joint_transform: Callable = None, patient_keys: List[str] = None, num_patients: int = None,
                 patch_wise: Tuple[int] = None, **kwargs) -> None:
        # convert to a simple dict
        self.modality_roi_map = {list(item.keys())[0]: list(item.values())[0] for item in modality_roi_map}
        self.modality = list(self.modality_roi_map.keys())
        # useful inverse mapping which maps roi to modality
        self.roi_modality_map = {roi: m for m, r in self.modality_roi_map.items() for roi in r}
        self.class_labels = class_labels  # specifies the ordering of the channels (rois) in the mask array
        self.patient_keys = patient_keys
        self.num_slices = num_slices
        self.slice_shape = slice_shape
        self.crop_size = crop_size
        self.num_patients = num_patients  # used for train-val-test split
        self.patch_wise = patch_wise  # non-overlapping patch-wise training, number of patches in each dim (x, y, z)
        self.logger = logging.getLogger(__name__)

        if type(dataset_path) is str:
            self.dataset_path = [dataset_path]
        else:
            self.dataset_path = dataset_path

        self.dataset_dict = {}

        # handle case if multiple dataset paths passed
        for dp in self.dataset_path:
            with open(os.path.join(dp, "global_dict.json")) as file_obj:
                self.dataset_dict = {**self.dataset_dict, **json.load(file_obj)}

        # if no patients specified then select all from dataset
        if patient_keys is None:
            self.patient_keys = list(self.dataset_dict.keys())

        # sample select patients if num_patients specified
        if num_patients is not None:
            selected_patients = np.random.choice(sorted(self.patient_keys), size=self.num_patients, replace=False)
            # keep track of excluded patients from selected
            self.excluded_patients = list(set(self.patient_keys) - set(selected_patients))
            self.patient_keys = selected_patients
        else:
            self.excluded_patients = list(set(self.dataset_dict.keys()) - set(self.patient_keys))

        self.all_patient_fps = {
            patient: {
                modality: "data/" + self.dataset_dict[patient][modality]["fp"]
                for modality in self.modality
            } for patient in self.patient_keys
        }

        if joint_transform is None:
            joint_transform = JointTransform3D(crop=None, p_flip=0, deform_sigma=None, div_by_max=False)
        self.joint_transform = joint_transform

        # if dataset is used during evaluation/testing then disable patch-wise during data fetching
        if self.joint_transform.test or self.patch_wise is None:
            self.patch_wise = (1, 1, 1)

    def __len__(self) -> int:
        return len(self.patient_keys) * np.prod(self.patch_wise)

    def __getitem__(self, idx) -> dict:
        # divide index by number of patches to get patient idx
        patient = list(self.patient_keys)[idx // np.prod(self.patch_wise)]
        patient_dir = self.all_patient_fps[patient]

        # read image
        image_dict = {
            modality: read_scan_as_sitk_image(patient_dir[modality]) for modality in self.modality
        }

        # get the raw image size for each modality
        raw_image_size_dict = {modality: image_dict[modality].GetSize()[::-1] for modality in self.modality}

        # TODO: get SUV values from PET
        if "CT" in self.modality:
            image_dict["CT"] = clamp_image_values(image=image_dict["CT"], lower_bound=-150, upper_bound=150)

        # read mask data from dataset and return mask dict
        mask_dict_npy = self.get_mask(patient, raw_image_size_dict)

        # perform resampling if multi channel/modality is specified
        if {*self.modality} == {"PT", "CT"} and self.slice_shape is not None:
            reference_size = [*self.slice_shape, raw_image_size_dict["CT"][0]]  # assumes PET and CT have same image spacing in z direction
            image = combine_pet_ct_image(pet_image=image_dict["PT"],
                                         ct_image=downsample_image(image_dict["CT"], reference_size))

            mask_dict = {
                roi: mask_to_sitk_image(mask_dict_npy[roi], image_dict[self.roi_modality_map[roi]])
                for roi in mask_dict_npy
            }

            for roi in mask_dict:
                mask_dict[roi] = resample_image(mask_dict[roi], reference_image=image)
                # convert to npy and keep specified slices
                mask_dict_npy[roi] = convert_image_to_npy(mask_dict[roi])

            # convert image to npy, keep specified slices, and set channels as first dimension
            image = np.moveaxis(
                convert_image_to_npy(image), source=-1, destination=0
            )

        else:
            # convert to npy and keep specified slices
            image_dict_npy = {
                modality: convert_image_to_npy(image_dict[modality]) for modality in self.modality
            }
            # generate a single ndarray
            image = np.asarray([*image_dict_npy.values()])

        # generate a single ndarray
<<<<<<< HEAD
        masks = np.asarray([*mask_dict_npy.values()])[:, :self.num_slices]
=======
        mask = np.asarray([*mask_dict_npy.values()])

        # need to have same tensor shape across samples in batch
        if not self.joint_transform.test:
            image, mask = image[:, :self.num_slices], mask[:, :self.num_slices]

        # from remaining slices get the range of slices for particular patch
        if len(self.patch_wise) > 2 and self.patch_wise[2] != 1:
            patch_idx = idx % self.patch_wise[2]
            size = len(image[0]) // self.patch_wise[2]
            slice_range = slice(patch_idx * size, (patch_idx + 1) * size)  # could have option to add padding for overlapping patches here
            image, mask = image[:, slice_range], mask[:, slice_range]

        # keep copy of image before further image preprocessing
        orig_image = np.copy(image)
>>>>>>> beea6682

        # apply centre crop
        if self.crop_size is not None:
            image = centre_crop(image, (*image.shape[:2], *self.crop_size))
            mask = centre_crop(mask, (*mask.shape[:2], *self.crop_size))

        # get patch
        image, mask = self.get_patch(idx, image, mask)

        # keep copy of image before further image preprocessing
        orig_image = np.copy(image)

        # apply transforms and convert to tensors
        image, mask = self.joint_transform(image, mask)

        return {
            "orig_image": orig_image,
            "image": image.float(),
            "gt_mask": mask.float(),
            "patient": patient
        }

    def get_patch(self, idx: int, image: np.ndarray, mask: np.ndarray) -> Tuple[np.ndarray, np.ndarray]:
        if np.prod(self.patch_wise[:2]) == 1:  # do nothing if patch size is 1x1
            return image, mask

        # find the patch, indices for a 2x2 grid go like [0, 1; 2, 3]
        patch_idx = idx % np.prod(self.patch_wise[:2])
        # compute dimensions of patch
        m, n = (image.shape[2:] / np.asarray(self.patch_wise[:2])).astype(int)
        # find the row and column of the patch
        r, c = patch_idx // self.patch_wise[0], patch_idx % self.patch_wise[1]
        # handle case if patch size is a single column or row
        r = 0 if self.patch_wise[0] == 1 else r
        c = 0 if self.patch_wise[1] == 1 else c

        # gen slice objects, could have option to add padding for overlapping patches here
        s1 = slice(r * m, (r + 1) * m)
        s2 = slice(c * n, (c + 1) * n)

        # return the patch from image and mask
        return image[:, :, s1, s2], mask[:, :, s1, s2]

    def get_mask(self, patient: str, image_size_dict: Dict[str, Tuple]) -> dict:
        # get all rois from the dataset
        patient_rois = {
            modality: list(self.dataset_dict[patient][modality]["rois"].keys()) for modality in self.modality
        }

        # get specified roi data from dataset
        roi_data = {}
        for roi_name, modality in self.roi_modality_map.items():
            # check to see if specified rois exist in dataset
            if roi_name in patient_rois[modality]:
                roi_data[(roi_name, modality)] = self.dataset_dict[patient][modality]["rois"][roi_name]
            else:
                # add empty mask if specified roi does not exist in dataset
                # self.logger.warning("Roi '{}' does not exist in dataset for patient '{}'! Adding empty mask..."
                #                    .format(roi_name, patient))
                # creates an empty list of contours for each frame
                roi_data[(roi_name, modality)] = [[] for _ in range(image_size_dict[modality][0])]

        # build mask object for each roi
        mask = {
            roi_name: np.asarray(
                [contour2mask(roi_data[(roi_name, modality)][frame], image_size_dict[modality][1:])
                 for frame in range(image_size_dict[modality][0])]
            ) for roi_name, modality in roi_data
        }

        if "Tumor" in self.roi_modality_map:
            # call helper function to process tumor mask
            self.process_tumor_mask(mask)
        else:
            # add logic here for other combinations of rois
            pass

        # return properly ordered mask based on class labels (while ignoring background)
        return OrderedDict({
                roi_name: mask[roi_name] for roi_name in self.class_labels if roi_name != "Background"
        })

    def process_tumor_mask(self, mask: Dict[str, np.ndarray]) -> None:
        tumor_keys = [x for x in mask if "Tumor" in x]
        tumor_mask = np.zeros_like(mask["Tumor"])

        # merge Tumor rois into a single channel
        for tum in tumor_keys:
            tumor_mask += mask[tum]
            if tum != "Tumor":
                del mask[tum]

        tumor_mask[tumor_mask > 1] = 1

        if "Bladder" in self.roi_modality_map:
            mask["Bladder"][tumor_mask == 1] = 0  # ensure there is no overlap in gt bladder mask

        # update tumor mask in the mask dict
        mask["Tumor"] = tumor_mask


class Image3D(Dataset):
    """
    Dataset class purely for inference TODO: test me
    """
    def __init__(self, dataset_path: str or List[str], path_suffix: str = "", transform: Callable = None, **kwargs) -> None:
        if type(dataset_path) is str:
            self.dataset_path = [dataset_path]
        else:
            self.dataset_path = dataset_path

        # get all the subdirectories containing scans
        self.scan_fps = [
            os.path.join(scan_path, path_suffix) for dp in self.dataset_path
            for scan_path in glob.glob(os.path.join(dp, "/*/"))
        ]

        self.transform = transform or torch.Tensor

    def __len__(self) -> int:
        return len(self.scan_fps)

    def __getitem__(self, idx):
        scan = list(self.scan_fps)[idx]

        # read image
        image = read_scan_as_sitk_image(scan)

        # convert to npy array
        image = convert_image_to_npy(image)

        return self.transform(image)<|MERGE_RESOLUTION|>--- conflicted
+++ resolved
@@ -228,9 +228,6 @@
             image = np.asarray([*image_dict_npy.values()])
 
         # generate a single ndarray
-<<<<<<< HEAD
-        masks = np.asarray([*mask_dict_npy.values()])[:, :self.num_slices]
-=======
         mask = np.asarray([*mask_dict_npy.values()])
 
         # need to have same tensor shape across samples in batch
@@ -243,10 +240,6 @@
             size = len(image[0]) // self.patch_wise[2]
             slice_range = slice(patch_idx * size, (patch_idx + 1) * size)  # could have option to add padding for overlapping patches here
             image, mask = image[:, slice_range], mask[:, slice_range]
-
-        # keep copy of image before further image preprocessing
-        orig_image = np.copy(image)
->>>>>>> beea6682
 
         # apply centre crop
         if self.crop_size is not None:
