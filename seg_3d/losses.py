# original code from https://github.com/wolny/pytorch-3dunet/blob/master/pytorch3dunet/unet3d/losses.py
import torch
import torch.nn.functional as F
from torch import nn as nn
from torch.autograd import Variable
from detectron2.utils.registry import Registry

from seg_3d.seg_utils import expand_as_one_hot

LOSS_REGISTRY = Registry('LOSS')


class _AbstractDiceLoss(nn.Module):
    """
    Base class for different implementations of Dice loss.
    """

    def __init__(self, weight=None, normalization='sigmoid'):
        super(_AbstractDiceLoss, self).__init__()
        self.register_buffer('weight', weight)
        # The output from the network during training is assumed to be un-normalized probabilities and we would
        # like to normalize the logits. Since Dice (or soft Dice in this case) is usually used for binary data,
        # normalizing the channels with Sigmoid is the default choice even for multi-class segmentation problems.
        # However if one would like to apply Softmax in order to get the proper probability distribution from the
        # output, just specify `normalization=Softmax`
        assert normalization in ['sigmoid', 'softmax', 'none']
        if normalization == 'sigmoid':
            self.normalization = nn.Sigmoid()
        elif normalization == 'softmax':
            self.normalization = nn.Softmax(dim=1)
        else:
            self.normalization = lambda x: x
        
        self.weight = weight

    def dice(self, input, target, weight):
        # actual Dice score computation; to be implemented by the subclass
        raise NotImplementedError

    def forward(self, input, target):
        # get probabilities from logits
        input = self.normalization(input)

        # compute per channel Dice coefficient
        per_channel_dice = self.dice(input, target)

        # average Dice score across all channels/classes
        return (1. - per_channel_dice)

@LOSS_REGISTRY.register()
class DiceLoss(_AbstractDiceLoss):
    """Computes Dice Loss according to https://arxiv.org/abs/1606.04797.
    For multi-class segmentation `weight` parameter can be used to assign different weights per class.
    The input to the loss function is assumed to be a logit and will be normalized by the Sigmoid function.
    """

    def __init__(self, weight=None, normalization='softmax'):
        super().__init__(weight, normalization)

    def dice(self, input, target, weight=None):
        return compute_per_channel_dice(input, target, weight=None)


@LOSS_REGISTRY.register()
class GeneralizedDiceLoss(_AbstractDiceLoss):
    """Computes Generalized Dice Loss (GDL) as described in https://arxiv.org/pdf/1707.03237.pdf.
    """

    def __init__(self, normalization='sigmoid', epsilon=1e-6):
        super().__init__(weight=None, normalization=normalization)
        self.epsilon = epsilon

    def dice(self, input, target, weight):
        assert input.size() == target.size(), "'input' and 'target' must have the same shape"

        input = flatten(input)
        target = flatten(target)
        target = target.float()

        if input.size(0) == 1:
            # for GDL to make sense we need at least 2 channels (see https://arxiv.org/pdf/1707.03237.pdf)
            # put foreground and background voxels in separate channels
            input = torch.cat((input, 1 - input), dim=0)
            target = torch.cat((target, 1 - target), dim=0)

        # GDL weighting: the contribution of each label is corrected by the inverse of its volume
        w_l = target.sum(-1)
        w_l = 1 / (w_l * w_l).clamp(min=self.epsilon)
        w_l.requires_grad = False

        intersect = (input * target).sum(-1)
        intersect = intersect * w_l

        denominator = (input + target).sum(-1)
        denominator = (denominator * w_l).clamp(min=self.epsilon)

        return 2 * (intersect.sum() / denominator.sum())


@LOSS_REGISTRY.register()
class BCEDiceLoss(nn.Module):
    """Linear combination of BCE and Dice losses"""

    def __init__(self, bce_weight, dice_weight):
        super(BCEDiceLoss, self).__init__()
        self.bce_weight = bce_weight
        self.bce = nn.BCEWithLogitsLoss()
        self.dice_weight = dice_weight
        self.dice = DiceLoss(normalization="sigmoid")

    def forward(self, input, target):
        return self.bce_weight * self.bce(input, target) + self.dice_weight * self.dice(input, target)


@LOSS_REGISTRY.register()
class CEDiceLoss(nn.Module):
    """Linear combination of CE and Dice losses"""

    def __init__(self, ce_weight, dice_weight, class_weight=None):
        super(CEDiceLoss, self).__init__()
        self.ce_weight = ce_weight
<<<<<<< HEAD
        self.dice_weight = dice_weight

        if class_weight is not None:
            class_weight = torch.as_tensor(class_weight, dtype=torch.float)

        self.cross_entropy = nn.CrossEntropyLoss(weight=class_weight)
        self.dice = DiceLoss(weight=class_weight, normalization="softmax")
=======
        self.cross_entropy = nn.CrossEntropyLoss(weight=torch.Tensor([1.,1000.,1000.]).to(device))
        self.dice_weight = dice_weight
        self.dice = DiceLoss()
>>>>>>> bed944a1

    def forward(self, input, target):
        ce = self.cross_entropy(input, target.argmax(dim=1))
        dice = self.dice(input, target)

        print('Cross Entropy: {} Dice: {}'.format(ce, dice))

        return self.ce_weight * ce + self.dice_weight * dice[1:].sum()


@LOSS_REGISTRY.register()
class WeightedCrossEntropyLoss(nn.Module):
    """WeightedCrossEntropyLoss (WCE) as described in https://arxiv.org/pdf/1707.03237.pdf
    """

    def __init__(self, ignore_index=-1):
        super(WeightedCrossEntropyLoss, self).__init__()
        self.ignore_index = ignore_index

    def forward(self, input, target):
        weight = self._class_weights(input)
        return F.cross_entropy(input, target, weight=weight, ignore_index=self.ignore_index)

    @staticmethod
    def _class_weights(input):
        # normalize the input first
        input = F.softmax(input, dim=1)
        flattened = flatten(input)
        nominator = (1. - flattened).sum(-1)
        denominator = flattened.sum(-1)
        class_weights = Variable(nominator / denominator, requires_grad=False)
        return class_weights


@LOSS_REGISTRY.register()
class PixelWiseCrossEntropyLoss(nn.Module):
    def __init__(self, class_weights=None, ignore_index=None):
        super(PixelWiseCrossEntropyLoss, self).__init__()
        self.register_buffer('class_weights', class_weights)
        self.ignore_index = ignore_index
        self.log_softmax = nn.LogSoftmax(dim=1)

    def forward(self, input, target, weights):
        assert target.size() == weights.size()
        # normalize the input
        log_probabilities = self.log_softmax(input)
        # standard CrossEntropyLoss requires the target to be (NxDxHxW), so we need to expand it to (NxCxDxHxW)
        target = expand_as_one_hot(target, C=input.size()[1], ignore_index=self.ignore_index)
        # expand weights
        weights = weights.unsqueeze(0)
        weights = weights.expand_as(input)

        # create default class_weights if None
        if self.class_weights is None:
            class_weights = torch.ones(input.size()[1]).float().to(input.device)
        else:
            class_weights = self.class_weights

        # resize class_weights to be broadcastable into the weights
        class_weights = class_weights.view(1, -1, 1, 1, 1)

        # multiply weights tensor by class weights
        weights = class_weights * weights

        # compute the losses
        result = -weights * target * log_probabilities
        # average the losses
        return result.mean()


@LOSS_REGISTRY.register()
class WeightedSmoothL1Loss(nn.SmoothL1Loss):
    def __init__(self, threshold, initial_weight, apply_below_threshold=True):
        super().__init__(reduction="none")
        self.threshold = threshold
        self.apply_below_threshold = apply_below_threshold
        self.weight = initial_weight

    def forward(self, input, target):
        l1 = super().forward(input, target)

        if self.apply_below_threshold:
            mask = target < self.threshold
        else:
            mask = target >= self.threshold

        l1[mask] = l1[mask] * self.weight

        return l1.mean()


# HELPERS #
def get_loss_criterion(config):
    return LOSS_REGISTRY.get(config.LOSS.FN)


def compute_per_channel_dice(input, target, epsilon=1e-6, weight=None):
    """
    Computes DiceCoefficient as defined in https://arxiv.org/abs/1606.04797 given  a multi channel input and target.
    Assumes the input is a normalized probability, e.g. a result of Sigmoid or Softmax function.
    Args:
         input (torch.Tensor): NxCxSpatial input tensor
         target (torch.Tensor): NxCxSpatial target tensor
         epsilon (float): prevents division by zero
         weight (torch.Tensor): Cx1 tensor of weight per channel/class
    """

    assert input.size() == target.size()

    input = flatten(input)
    target = flatten(target)
    target = target.float()

    # compute per channel Dice Coefficient
    intersect = (input * target).sum(-1)
    if weight is not None:
        intersect = weight * intersect

    # here we can use standard dice (input + target).sum(-1) or extension (see V-Net) (input^2 + target^2).sum(-1)
    denominator = (input * input).sum(-1) + (target * target).sum(-1)

    dice = 2 * (intersect / denominator.clamp(min=epsilon))

    return dice


def flatten(tensor):
    """Flattens a given tensor such that the channel axis is first.
    The shapes are transformed as follows:
       (N, C, D, H, W) -> (C, N * D * H * W)
    """
    # number of channels
    C = tensor.size(1)
    # new axis order
    axis_order = (1, 0) + tuple(range(2, tensor.dim()))
    # Transpose: (N, C, D, H, W) -> (C, N, D, H, W)
    transposed = tensor.permute(axis_order)
    # Flatten: (C, N, D, H, W) -> (C, N * D * H * W)
    return transposed.contiguous().view(C, -1)


# NOT-IN-USE CLASSES #
class _MaskingLossWrapper(nn.Module):
    """
    Loss wrapper which prevents the gradient of the loss to be computed where target is equal to `ignore_index`.
    """

    def __init__(self, loss, ignore_index):
        super(_MaskingLossWrapper, self).__init__()
        assert ignore_index is not None, 'ignore_index cannot be None'
        self.loss = loss
        self.ignore_index = ignore_index

    def forward(self, input, target):
        mask = target.clone().ne_(self.ignore_index)
        mask.requires_grad = False

        # mask out input/target so that the gradient is zero where on the mask
        input = input * mask
        target = target * mask

        # forward masked input and target to the loss
        return self.loss(input, target)


class SkipLastTargetChannelWrapper(nn.Module):
    """
    Loss wrapper which removes additional target channel
    """

    def __init__(self, loss, squeeze_channel=False):
        super(SkipLastTargetChannelWrapper, self).__init__()
        self.loss = loss
        self.squeeze_channel = squeeze_channel

    def forward(self, input, target):
        assert target.size(1) > 1, 'Target tensor has a singleton channel dimension, cannot remove channel'

        # skips last target channel if needed
        target = target[:, :-1, ...]

        if self.squeeze_channel:
            # squeeze channel dimension if singleton
            target = torch.squeeze(target, dim=1)
        return self.loss(input, target)


# register all optim from torch.optim to a registry
OPTIM_REGISTRY = Registry('OPTIM')
dir_optim = dir(torch.optim)
optims = [item for item in dir_optim if item[0].isupper()]
for optim in optims:
    OPTIM_REGISTRY.register(eval("torch.optim." + optim))


def get_optimizer(config):
    return OPTIM_REGISTRY.get(config.SOLVER.OPTIM)<|MERGE_RESOLUTION|>--- conflicted
+++ resolved
@@ -119,7 +119,6 @@
     def __init__(self, ce_weight, dice_weight, class_weight=None):
         super(CEDiceLoss, self).__init__()
         self.ce_weight = ce_weight
-<<<<<<< HEAD
         self.dice_weight = dice_weight
 
         if class_weight is not None:
@@ -127,11 +126,6 @@
 
         self.cross_entropy = nn.CrossEntropyLoss(weight=class_weight)
         self.dice = DiceLoss(weight=class_weight, normalization="softmax")
-=======
-        self.cross_entropy = nn.CrossEntropyLoss(weight=torch.Tensor([1.,1000.,1000.]).to(device))
-        self.dice_weight = dice_weight
-        self.dice = DiceLoss()
->>>>>>> bed944a1
 
     def forward(self, input, target):
         ce = self.cross_entropy(input, target.argmax(dim=1))
